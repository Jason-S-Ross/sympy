--- conflicted
+++ resolved
@@ -958,14 +958,10 @@
         re_part, im_part = self.as_real_imag(deep=True, **hints)
         return re_part + S.ImaginaryUnit*im_part
 
-<<<<<<< HEAD
-    def _eval_as_leading_term(self, x, logx=None, cdir=0):
-=======
     def _eval_expand_trig(self, **hints):
         return self._calculate_reciprocal("_eval_expand_trig", **hints)
 
-    def _eval_as_leading_term(self, x, cdir=0):
->>>>>>> 6a57794c
+    def _eval_as_leading_term(self, x, logx=None, cdir=0):
         return (1/self._reciprocal_of(self.args[0]))._eval_as_leading_term(x)
 
     def _eval_is_extended_real(self):
