--- conflicted
+++ resolved
@@ -18,8 +18,4 @@
         2*x**3/3/sqrt(pi) + x**5/5/sqrt(pi) + O(x**7)
 
 def test_erf_evalf():
-<<<<<<< HEAD
-    assert abs( erf(Real(2.0)) - 0.995322265 )  <  1E-8  # XXX
-=======
-    assert abs( erf(Float(2.0)) - 0.995322265 )  <  1E-8  # XXX
->>>>>>> c9470ac4
+    assert abs( erf(Float(2.0)) - 0.995322265 )  <  1E-8  # XXX