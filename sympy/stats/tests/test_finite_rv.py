from sympy import (FiniteSet, S, Symbol, sqrt, nan, beta,
        symbols, simplify, Eq, cos, And, Tuple, Or, Dict, sympify, binomial,
        cancel, exp, I, Piecewise)
from sympy.core.compatibility import range
from sympy.matrices import Matrix
from sympy.stats import (DiscreteUniform, Die, Bernoulli, Coin, Binomial, BetaBinomial,
    Hypergeometric, Rademacher, P, E, variance, covariance, skewness, kurtosis,
    sample, density, where, FiniteRV, pspace, cdf, correlation, moment,
    cmoment, smoment, characteristic_function, moment_generating_function,
    quantile)
from sympy.stats.rv import Density
from sympy.stats.frv_types import DieDistribution, BinomialDistribution, \
                                    HypergeometricDistribution
from sympy.utilities.pytest import raises
from sympy.stats.symbolic_probability import Expectation, Probability

oo = S.Infinity


def BayesTest(A, B):
    assert P(A, B) == P(And(A, B)) / P(B)
    assert P(A, B) == P(B, A) * P(A) / P(B)


def test_discreteuniform():
    # Symbolic
    a, b, c, t = symbols('a b c t')
    X = DiscreteUniform('X', [a, b, c])

    assert E(X) == (a + b + c)/3
    assert simplify(variance(X)
                    - ((a**2 + b**2 + c**2)/3 - (a/3 + b/3 + c/3)**2)) == 0
    assert P(Eq(X, a)) == P(Eq(X, b)) == P(Eq(X, c)) == S('1/3')

    Y = DiscreteUniform('Y', range(-5, 5))

    # Numeric
    assert E(Y) == S('-1/2')
    assert variance(Y) == S('33/4')

    for x in range(-5, 5):
        assert P(Eq(Y, x)) == S('1/10')
        assert P(Y <= x) == S(x + 6)/10
        assert P(Y >= x) == S(5 - x)/10

    assert dict(density(Die('D', 6)).items()) == \
           dict(density(DiscreteUniform('U', range(1, 7))).items())

    assert characteristic_function(X)(t) == exp(I*a*t)/3 + exp(I*b*t)/3 + exp(I*c*t)/3
    assert moment_generating_function(X)(t) == exp(a*t)/3 + exp(b*t)/3 + exp(c*t)/3

def test_dice():
    # TODO: Make iid method!
    X, Y, Z = Die('X', 6), Die('Y', 6), Die('Z', 6)
    a, b, t, p = symbols('a b t p')

    assert E(X) == 3 + S.Half
    assert variance(X) == S(35)/12
    assert E(X + Y) == 7
    assert E(X + X) == 7
    assert E(a*X + b) == a*E(X) + b
    assert variance(X + Y) == variance(X) + variance(Y) == cmoment(X + Y, 2)
    assert variance(X + X) == 4 * variance(X) == cmoment(X + X, 2)
    assert cmoment(X, 0) == 1
    assert cmoment(4*X, 3) == 64*cmoment(X, 3)
    assert covariance(X, Y) == S.Zero
    assert covariance(X, X + Y) == variance(X)
    assert density(Eq(cos(X*S.Pi), 1))[True] == S.Half
    assert correlation(X, Y) == 0
    assert correlation(X, Y) == correlation(Y, X)
    assert smoment(X + Y, 3) == skewness(X + Y)
    assert smoment(X + Y, 4) == kurtosis(X + Y)
    assert smoment(X, 0) == 1
    assert P(X > 3) == S.Half
    assert P(2*X > 6) == S.Half
    assert P(X > Y) == S(5)/12
    assert P(Eq(X, Y)) == P(Eq(X, 1))

    assert E(X, X > 3) == 5 == moment(X, 1, 0, X > 3)
    assert E(X, Y > 3) == E(X) == moment(X, 1, 0, Y > 3)
    assert E(X + Y, Eq(X, Y)) == E(2*X)
    assert moment(X, 0) == 1
    assert moment(5*X, 2) == 25*moment(X, 2)
    assert quantile(X)(p) == Piecewise((nan, (p > S.One) | (p < S(0))),\
        (S.One, p <= S(1)/6), (S(2), p <= S(1)/3), (S(3), p <= S.Half),\
        (S(4), p <= S(2)/3), (S(5), p <= S(5)/6), (S(6), p <= S.One))

    assert P(X > 3, X > 3) == S.One
    assert P(X > Y, Eq(Y, 6)) == S.Zero
    assert P(Eq(X + Y, 12)) == S.One/36
    assert P(Eq(X + Y, 12), Eq(X, 6)) == S.One/6

    assert density(X + Y) == density(Y + Z) != density(X + X)
    d = density(2*X + Y**Z)
    assert d[S(22)] == S.One/108 and d[S(4100)] == S.One/216 and S(3130) not in d

    assert pspace(X).domain.as_boolean() == Or(
        *[Eq(X.symbol, i) for i in [1, 2, 3, 4, 5, 6]])

    assert where(X > 3).set == FiniteSet(4, 5, 6)

    assert characteristic_function(X)(t) == exp(6*I*t)/6 + exp(5*I*t)/6 + exp(4*I*t)/6 + exp(3*I*t)/6 + exp(2*I*t)/6 + exp(I*t)/6
    assert moment_generating_function(X)(t) == exp(6*t)/6 + exp(5*t)/6 + exp(4*t)/6 + exp(3*t)/6 + exp(2*t)/6 + exp(t)/6

    # Bayes test for die
    BayesTest(X > 3, X + Y < 5)
    BayesTest(Eq(X - Y, Z), Z > Y)
    BayesTest(X > 3, X > 2)

    # arg test for die
    raises(ValueError, lambda: Die('X', -1))  # issue 8105: negative sides.
    raises(ValueError, lambda: Die('X', 0))
    raises(ValueError, lambda: Die('X', 1.5))  # issue 8103: non integer sides.

    # symbolic test for die
    n = Symbol('k', positive=True)
    D = Die('D', n)
    dens = density(D).dict
    assert dens == Density(DieDistribution(n))
    assert set(dens.subs(n, 4).doit().keys()) == set([1, 2, 3, 4])
    assert set(dens.subs(n, 4).doit().values()) == set([S(1)/4])
    assert P(D > 2) == Probability(D > 2)
    assert E(D) == Expectation(D)

def test_given():
    X = Die('X', 6)
    assert density(X, X > 5) == {S(6): S(1)}
    assert where(X > 2, X > 5).as_boolean() == Eq(X.symbol, 6)
    assert sample(X, X > 5) == 6

def test_domains():
    X, Y = Die('x', 6), Die('y', 6)
    x, y = X.symbol, Y.symbol
    # Domains
    d = where(X > Y)
    assert d.condition == (x > y)
    d = where(And(X > Y, Y > 3))
    assert d.as_boolean() == Or(And(Eq(x, 5), Eq(y, 4)), And(Eq(x, 6),
        Eq(y, 5)), And(Eq(x, 6), Eq(y, 4)))
    assert len(d.elements) == 3

    assert len(pspace(X + Y).domain.elements) == 36

    Z = Die('x', 4)

    raises(ValueError, lambda: P(X > Z))  # Two domains with same internal symbol

    assert pspace(X + Y).domain.set == FiniteSet(1, 2, 3, 4, 5, 6)**2

    assert where(X > 3).set == FiniteSet(4, 5, 6)
    assert X.pspace.domain.dict == FiniteSet(
        *[Dict({X.symbol: i}) for i in range(1, 7)])

    assert where(X > Y).dict == FiniteSet(*[Dict({X.symbol: i, Y.symbol: j})
            for i in range(1, 7) for j in range(1, 7) if i > j])

def test_bernoulli():
    p, a, b, t = symbols('p a b t')
    X = Bernoulli('B', p, a, b)

    assert E(X) == a*p + b*(-p + 1)
    assert density(X)[a] == p
    assert density(X)[b] == 1 - p
    assert characteristic_function(X)(t) == p * exp(I * a * t) + (-p + 1) * exp(I * b * t)
    assert moment_generating_function(X)(t) == p * exp(a * t) + (-p + 1) * exp(b * t)

    X = Bernoulli('B', p, 1, 0)
    z = Symbol("z")

    assert E(X) == p
    assert simplify(variance(X)) == p*(1 - p)
    assert E(a*X + b) == a*E(X) + b
    assert simplify(variance(a*X + b)) == simplify(a**2 * variance(X))
    assert quantile(X)(z) == Piecewise((nan, (z > 1) | (z < 0)), (0, z <= 1 - p), (1, z <= 1))

    raises(ValueError, lambda: Bernoulli('B', 1.5))
    raises(ValueError, lambda: Bernoulli('B', -0.5))

def test_cdf():
    D = Die('D', 6)
    o = S.One

    assert cdf(
        D) == sympify({1: o/6, 2: o/3, 3: o/2, 4: 2*o/3, 5: 5*o/6, 6: o})


def test_coins():
    C, D = Coin('C'), Coin('D')
    H, T = symbols('H, T')
    assert P(Eq(C, D)) == S.Half
    assert density(Tuple(C, D)) == {(H, H): S.One/4, (H, T): S.One/4,
            (T, H): S.One/4, (T, T): S.One/4}
    assert dict(density(C).items()) == {H: S.Half, T: S.Half}

    F = Coin('F', S.One/10)
    assert P(Eq(F, H)) == S(1)/10

    d = pspace(C).domain

    assert d.as_boolean() == Or(Eq(C.symbol, H), Eq(C.symbol, T))

    raises(ValueError, lambda: P(C > D))  # Can't intelligently compare H to T

def test_binomial_verify_parameters():
    raises(ValueError, lambda: Binomial('b', .2, .5))
    raises(ValueError, lambda: Binomial('b', 3, 1.5))

def test_binomial_numeric():
    nvals = range(5)
    pvals = [0, S(1)/4, S.Half, S(3)/4, 1]

    for n in nvals:
        for p in pvals:
            X = Binomial('X', n, p)
            assert E(X) == n*p
            assert variance(X) == n*p*(1 - p)
            if n > 0 and 0 < p < 1:
                assert skewness(X) == (1 - 2*p)/sqrt(n*p*(1 - p))
                assert kurtosis(X) == 3 + (1 - 6*p*(1 - p))/(n*p*(1 - p))
            for k in range(n + 1):
                assert P(Eq(X, k)) == binomial(n, k)*p**k*(1 - p)**(n - k)

def test_binomial_quantile():
    X = Binomial('X', 50, S.Half)
    assert quantile(X)(0.95) == S(31)

    X = Binomial('X', 5, S(1)/2)
    p = Symbol("p", positive=True)
    assert quantile(X)(p) == Piecewise((nan, p > S(1)), (S(0), p <= S(1)/32),\
        (S(1), p <= S(3)/16), (S(2), p <= S(1)/2), (S(3), p <= S(13)/16),\
        (S(4), p <= S(31)/32), (S(5), p <= S(1)))



def test_binomial_symbolic():
    n = 2
    p = symbols('p', positive=True)
    X = Binomial('X', n, p)
    t = Symbol('t')

    assert simplify(E(X)) == n*p == simplify(moment(X, 1))
    assert simplify(variance(X)) == n*p*(1 - p) == simplify(cmoment(X, 2))
    assert cancel((skewness(X) - (1 - 2*p)/sqrt(n*p*(1 - p)))) == 0
    assert cancel((kurtosis(X)) - (3 + (1 - 6*p*(1 - p))/(n*p*(1 - p)))) == 0
    assert characteristic_function(X)(t) == p ** 2 * exp(2 * I * t) + 2 * p * (-p + 1) * exp(I * t) + (-p + 1) ** 2
    assert moment_generating_function(X)(t) == p ** 2 * exp(2 * t) + 2 * p * (-p + 1) * exp(t) + (-p + 1) ** 2

    # Test ability to change success/failure winnings
    H, T = symbols('H T')
    Y = Binomial('Y', n, p, succ=H, fail=T)
    assert simplify(E(Y) - (n*(H*p + T*(1 - p)))) == 0

<<<<<<< HEAD
    # test symbolic dimensions
    n = symbols('n')
    B = Binomial('B', n, p)
    assert density(B).dict == Density(BinomialDistribution(n, p, 1, 0))
    assert set(density(B).dict.subs(n, 4).doit().keys()) == \
    set([S(0), S(1), S(2), S(3), S(4)])
    assert set(density(B).dict.subs(n, 4).doit().values()) == \
    set([(1 - p)**4, 4*p*(1 - p)**3, 6*p**2*(1 - p)**2, 4*p**3*(1 - p), p**4])
    assert P(B > 2) == Probability(B > 2)
    assert E(B > 2) == Expectation(B > 2)
=======
def test_beta_binomial():
    # verify parameters
    raises(ValueError, lambda: BetaBinomial('b', .2, 1, 2))
    raises(ValueError, lambda: BetaBinomial('b', 2, -1, 2))
    raises(ValueError, lambda: BetaBinomial('b', 2, 1, -2))
    assert BetaBinomial('b', 2, 1, 1)

    # test numeric values
    nvals = range(1,5)
    alphavals = [S(1)/4, S.Half, S(3)/4, 1, 10]
    betavals = [S(1)/4, S.Half, S(3)/4, 1, 10]

    for n in nvals:
        for a in alphavals:
            for b in betavals:
                X = BetaBinomial('X', n, a, b)
                assert E(X) == moment(X, 1)
                assert variance(X) == cmoment(X, 2)

    # test symbolic
    n, a, b = symbols('a b n')
    assert BetaBinomial('x', n, a, b)
    n = 2 # Because we're using for loops, can't do symbolic n
    a, b = symbols('a b', positive=True)
    X = BetaBinomial('X', n, a, b)
    t = Symbol('t')

    assert E(X).expand() == moment(X, 1).expand()
    assert variance(X).expand() == cmoment(X, 2).expand()
    assert skewness(X) == smoment(X, 3)
    assert characteristic_function(X)(t) == exp(2*I*t)*beta(a + 2, b)/beta(a, b) +\
         2*exp(I*t)*beta(a + 1, b + 1)/beta(a, b) + beta(a, b + 2)/beta(a, b)
    assert moment_generating_function(X)(t) == exp(2*t)*beta(a + 2, b)/beta(a, b) +\
         2*exp(t)*beta(a + 1, b + 1)/beta(a, b) + beta(a, b + 2)/beta(a, b)
>>>>>>> 5b7433a9

def test_hypergeometric_numeric():
    for N in range(1, 5):
        for m in range(0, N + 1):
            for n in range(1, N + 1):
                X = Hypergeometric('X', N, m, n)
                N, m, n = map(sympify, (N, m, n))
                assert sum(density(X).values()) == 1
                assert E(X) == n * m / N
                if N > 1:
                    assert variance(X) == n*(m/N)*(N - m)/N*(N - n)/(N - 1)
                # Only test for skewness when defined
                if N > 2 and 0 < m < N and n < N:
                    assert skewness(X) == simplify((N - 2*m)*sqrt(N - 1)*(N - 2*n)
                        / (sqrt(n*m*(N - m)*(N - n))*(N - 2)))

def test_hypergeometric_symbolic():
    N, m, n = symbols('N, m, n')
    H = Hypergeometric('H', N, m, n)
    dens = density(H).dict
    prob = P(H > 2)
    expec = E(H > 2)
    assert dens == Density(HypergeometricDistribution(N, m, n))
    assert dens.subs(N, 5).doit() == Density(HypergeometricDistribution(5, m, n))
    assert set(dens.subs({N: 3, m: 2, n: 1}).doit().keys()) == set([S(0), S(1)])
    assert set(dens.subs({N: 3, m: 2, n: 1}).doit().values()) == set([S(1)/3, S(2)/3])
    assert prob == Probability(H > 2)
    assert expec == Expectation(H > 2)

def test_rademacher():
    X = Rademacher('X')
    t = Symbol('t')

    assert E(X) == 0
    assert variance(X) == 1
    assert density(X)[-1] == S.Half
    assert density(X)[1] == S.Half
    assert characteristic_function(X)(t) == exp(I*t)/2 + exp(-I*t)/2
    assert moment_generating_function(X)(t) == exp(t) / 2 + exp(-t) / 2


def test_FiniteRV():
    F = FiniteRV('F', {1: S.Half, 2: S.One/4, 3: S.One/4})
    p = Symbol("p", positive=True)

    assert dict(density(F).items()) == {S(1): S.Half, S(2): S.One/4, S(3): S.One/4}
    assert P(F >= 2) == S.Half
    assert quantile(F)(p) == Piecewise((nan, p > S.One), (S.One, p <= S.Half),\
        (S(2), p <= S(3)/4),(S(3), True))

    assert pspace(F).domain.as_boolean() == Or(
        *[Eq(F.symbol, i) for i in [1, 2, 3]])

    raises(ValueError, lambda: FiniteRV('F', {1: S.Half, 2: S.Half, 3: S.Half}))
    raises(ValueError, lambda: FiniteRV('F', {1: S.Half, 2: S(-1)/2, 3: S.One}))
    raises(ValueError, lambda: FiniteRV('F', {1: S.One, 2: S(3)/2, 3: S.Zero,\
        4: S(-1)/2, 5: S(-3)/4, 6: S(-1)/4}))

def test_density_call():
    from sympy.abc import p
    x = Bernoulli('x', p)
    d = density(x)
    assert d(0) == 1 - p
    assert d(S.Zero) == 1 - p
    assert d(5) == 0

    assert 0 in d
    assert 5 not in d
    assert d(S(0)) == d[S(0)]


def test_DieDistribution():
    from sympy.abc import x
    X = DieDistribution(6)
    assert X.pdf(S(1)/2) == S.Zero
    assert X.pdf(x).subs({x: 1}).doit() == S(1)/6
    assert X.pdf(x).subs({x: 7}).doit() == 0
    assert X.pdf(x).subs({x: -1}).doit() == 0
    assert X.pdf(x).subs({x: S(1)/3}).doit() == 0
    raises(TypeError, lambda: X.pdf(x).subs({x: Matrix([0, 0])}))
    raises(ValueError, lambda: X.pdf(x**2 - 1))

def test_FinitePSpace():
    X = Die('X', 6)
    space = pspace(X)
    assert space.density == DieDistribution(6)<|MERGE_RESOLUTION|>--- conflicted
+++ resolved
@@ -250,7 +250,6 @@
     Y = Binomial('Y', n, p, succ=H, fail=T)
     assert simplify(E(Y) - (n*(H*p + T*(1 - p)))) == 0
 
-<<<<<<< HEAD
     # test symbolic dimensions
     n = symbols('n')
     B = Binomial('B', n, p)
@@ -261,7 +260,7 @@
     set([(1 - p)**4, 4*p*(1 - p)**3, 6*p**2*(1 - p)**2, 4*p**3*(1 - p), p**4])
     assert P(B > 2) == Probability(B > 2)
     assert E(B > 2) == Expectation(B > 2)
-=======
+
 def test_beta_binomial():
     # verify parameters
     raises(ValueError, lambda: BetaBinomial('b', .2, 1, 2))
@@ -296,7 +295,6 @@
          2*exp(I*t)*beta(a + 1, b + 1)/beta(a, b) + beta(a, b + 2)/beta(a, b)
     assert moment_generating_function(X)(t) == exp(2*t)*beta(a + 2, b)/beta(a, b) +\
          2*exp(t)*beta(a + 1, b + 1)/beta(a, b) + beta(a, b + 2)/beta(a, b)
->>>>>>> 5b7433a9
 
 def test_hypergeometric_numeric():
     for N in range(1, 5):
