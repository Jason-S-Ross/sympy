--- conflicted
+++ resolved
@@ -1,33 +1,18 @@
-<<<<<<< HEAD
 from __future__ import unicode_literals
 from sympy import (EmptySet, FiniteSet, S, Symbol, Interval, exp, erf, sqrt,
         symbols, simplify, Eq, cos, And, Tuple, integrate, oo, sin, Sum, Basic,
-        DiracDelta, Lambda, log, pi, exp, log)
+        DiracDelta, Lambda, log, pi, exp, log, FallingFactorial, Rational)
 from sympy.stats import (Die, Normal, Exponential, FiniteRV, P, E, H, variance, covariance,
         skewness, density, given, independent, dependent, where, pspace,
-        random_symbols, sample, Geometric)
+        random_symbols, sample, Geometric, factorial_moment, Binomial, Hypergeometric,
+        DiscreteUniform, Poisson, characteristic_function, moment_generating_function, sample_iter)
 from sympy.stats.rv import (IndependentProductPSpace, rs_swap, Density, NamedArgsMixin,
         RandomSymbol, sample_iter, PSpace)
 from sympy.utilities.pytest import raises, XFAIL
 from sympy.core.compatibility import range
+from sympy.core.numbers import comp
 from sympy.abc import x
 from sympy.stats import Normal, DiscreteUniform, Poisson, characteristic_function, moment_generating_function, sample_iter
-from sympy import Lambda
-=======
-from sympy import (S, Symbol, symbols, Interval, FallingFactorial,
-                   Eq, cos, And, Tuple, integrate, oo, sin, Sum, Basic,
-                   DiracDelta, log, pi, Rational)
-from sympy.core.compatibility import range
-from sympy.core.numbers import comp
-from sympy.stats import (Die, Normal, Exponential, FiniteRV, P, E, H, variance,
-                         density, given, independent, dependent, where, pspace, factorial_moment,
-                         random_symbols, sample, Geometric, Binomial, Poisson, Hypergeometric)
-from sympy.stats.frv_types import BernoulliDistribution
-from sympy.stats.rv import (IndependentProductPSpace, rs_swap, Density, NamedArgsMixin,
-                            RandomSymbol, PSpace)
-from sympy.utilities.pytest import raises
-
->>>>>>> da58ee6a
 
 def test_where():
     X, Y = Die('X'), Die('Y')
