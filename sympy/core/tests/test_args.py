--- conflicted
+++ resolved
@@ -3099,8 +3099,6 @@
     A = MatrixSymbol('A', 3, 3)
     assert _test_args(MatrixPermute(A, Permutation([2, 0, 1])))
 
-<<<<<<< HEAD
-=======
 def test_sympy__matrices__expressions__companion__CompanionMatrix():
     from sympy.core.symbol import Symbol
     from sympy.matrices.expressions.companion import CompanionMatrix
@@ -3109,7 +3107,6 @@
     x = Symbol('x')
     p = Poly([1, 2, 3], x)
     assert _test_args(CompanionMatrix(p))
->>>>>>> d9bc5590
 
 def test_sympy__physics__vector__frame__CoordinateSym():
     from sympy.physics.vector import CoordinateSym
