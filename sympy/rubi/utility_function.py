--- conflicted
+++ resolved
@@ -3336,25 +3336,6 @@
         else:
             return u*FreeTerms(w, x) + MergeMonomials(u*r, x)
 
-<<<<<<< HEAD
-=======
-def ExpandTrig(u, *x):
-    if len(x) == 2:
-        v = x[0]
-        x = x[1]
-        w = ExpandTrig(v, x)
-        if SumQ(w):
-            t = 0
-            for i in w.args:
-                t += u*i
-            return t
-        else:
-            return u*w
-    else:
-        x = x[0]
-        return ExpandIntegrand(u, x)
-
->>>>>>> 7e6be7bd
 def UnifySum(u, x):
     if SumQ(u):
         t = 0
@@ -3382,16 +3363,6 @@
     else:
         return Prepend(UnifyTerm(term, Rest(lst), x), [First(lst)])
 
-<<<<<<< HEAD
-=======
-def ExpandLinearProduct(v, u, a, b, x):
-    lst = CoefficientList(u.subs(x, (x-a)/b), x)
-    s = 0
-    for k in range(1, Length(lst)+1):
-        s += v*lst[k-1]*(a + b*x)**(k-1)
-    return s
-
->>>>>>> 7e6be7bd
 def CalculusQ(u):
     return False
 
@@ -3974,7 +3945,6 @@
 def KnownSecantIntegrandQ(u, x):
     return KnownTrigIntegrandQ([sec, csc], u, x)
 
-<<<<<<< HEAD
 def ExpandTrigExpand(u, F, v, m, n, x):
     w = Expand(TrigExpand(F.subs(x, n*x))**m, x).subs(x, v)
     if SumQ(w):
@@ -4034,7 +4004,7 @@
     w=if SumQ(w),  (Function(SimplifyIntegrand(u*#, x)), w),  SimplifyIntegrand(u*w, x));
     ExpandIntegrand(FreeFactors(w, x), NonfreeFactors(w, x), x))
 '''
-=======
+
 def TryPureTanSubst(u, x):
     a_ = Wild('a', exclude=[x])
     b_ = Wild('b', exclude=[x])
@@ -4118,5 +4088,4 @@
     if u != ExpandIntegrand(u, x):
         return False
 
-    return True
->>>>>>> 7e6be7bd
+    return True