--- conflicted
+++ resolved
@@ -239,15 +239,9 @@
                         latex(expr, mode='plain', **latex_settings) +
                         '$')
 
-<<<<<<< HEAD
     latex_main = preamble + '\n' + latex_string + '\n\n' + r"\end{document}"
 
-    try:
-        workdir = tempfile.mkdtemp()
-
-=======
     with tempfile.TemporaryDirectory() as workdir:
->>>>>>> 39785ea5
         with io.open(join(workdir, 'texput.tex'), 'w', encoding='utf-8') as fh:
             fh.write(latex_main)
 
