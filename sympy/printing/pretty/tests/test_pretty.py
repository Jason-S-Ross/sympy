# -*- coding: utf-8 -*-
from sympy import (
    Add, And, Basic, Derivative, Dict, Eq, Equivalent, FF,
    FiniteSet, Function, Ge, Gt, I, Implies, Integral, SingularityFunction,
    Lambda, Le, Limit, Lt, Matrix, Mul, Nand, Ne, Nor, Not, O, Or,
    Pow, Product, QQ, RR, Rational, Ray, rootof, RootSum, S,
    Segment, Subs, Sum, Symbol, Tuple, Trace, Xor, ZZ, conjugate,
    groebner, oo, pi, symbols, ilex, grlex, Range, Contains,
    SeqPer, SeqFormula, SeqAdd, SeqMul, fourier_series, fps,
    Complement, Interval, Intersection, Union, EulerGamma, GoldenRatio)

from sympy.functions import (Abs, Chi, Ci, Ei, KroneckerDelta,
    Piecewise, Shi, Si, atan2, binomial, catalan, ceiling, cos,
    euler, exp, expint, factorial, factorial2, floor, gamma, hyper, log,
    lowergamma, meijerg, sin, sqrt, subfactorial, tan, uppergamma,
    elliptic_k, elliptic_f, elliptic_e, elliptic_pi, DiracDelta)

from sympy.matrices import Adjoint, Inverse, MatrixSymbol, Transpose

from sympy.printing.codeprinter import Assignment

from sympy.printing.pretty import pretty as xpretty
from sympy.printing.pretty import pprint

from sympy.physics.units import joule

from sympy.utilities.pytest import raises, XFAIL
from sympy.core.trace import Tr

from sympy.core.compatibility import u_decode as u
from sympy.core.compatibility import range

a, b, x, y, z, k, n = symbols('a,b,x,y,z,k,n')
th = Symbol('theta')
ph = Symbol('phi')

"""
Expressions whose pretty-printing is tested here:
(A '#' to the right of an expression indicates that its various acceptable
orderings are accounted for by the tests.)


BASIC EXPRESSIONS:

oo
(x**2)
1/x
y*x**-2
x**Rational(-5,2)
(-2)**x
Pow(3, 1, evaluate=False)
(x**2 + x + 1)  #
1-x  #
1-2*x  #
x/y
-x/y
(x+2)/y  #
(1+x)*y  #3
-5*x/(x+10)  # correct placement of negative sign
1 - Rational(3,2)*(x+1)
-(-x + 5)*(-x - 2*sqrt(2) + 5) - (-y + 5)*(-y + 5) # issue 5524


ORDERING:

x**2 + x + 1
1 - x
1 - 2*x
2*x**4 + y**2 - x**2 + y**3


RELATIONAL:

Eq(x, y)
Lt(x, y)
Gt(x, y)
Le(x, y)
Ge(x, y)
Ne(x/(y+1), y**2)  #


RATIONAL NUMBERS:

y*x**-2
y**Rational(3,2) * x**Rational(-5,2)
sin(x)**3/tan(x)**2


FUNCTIONS (ABS, CONJ, EXP, FUNCTION BRACES, FACTORIAL, FLOOR, CEILING):

(2*x + exp(x))  #
Abs(x)
Abs(x/(x**2+1)) #
Abs(1 / (y - Abs(x)))
factorial(n)
factorial(2*n)
subfactorial(n)
subfactorial(2*n)
factorial(factorial(factorial(n)))
factorial(n+1) #
conjugate(x)
conjugate(f(x+1)) #
f(x)
f(x, y)
f(x/(y+1), y) #
f(x**x**x**x**x**x)
sin(x)**2
conjugate(a+b*I)
conjugate(exp(a+b*I))
conjugate( f(1 + conjugate(f(x))) ) #
f(x/(y+1), y)  # denom of first arg
floor(1 / (y - floor(x)))
ceiling(1 / (y - ceiling(x)))


SQRT:

sqrt(2)
2**Rational(1,3)
2**Rational(1,1000)
sqrt(x**2 + 1)
(1 + sqrt(5))**Rational(1,3)
2**(1/x)
sqrt(2+pi)
(2+(1+x**2)/(2+x))**Rational(1,4)+(1+x**Rational(1,1000))/sqrt(3+x**2)


DERIVATIVES:

Derivative(log(x), x, evaluate=False)
Derivative(log(x), x, evaluate=False) + x  #
Derivative(log(x) + x**2, x, y, evaluate=False)
Derivative(2*x*y, y, x, evaluate=False) + x**2  #
beta(alpha).diff(alpha)


INTEGRALS:

Integral(log(x), x)
Integral(x**2, x)
Integral((sin(x))**2 / (tan(x))**2)
Integral(x**(2**x), x)
Integral(x**2, (x,1,2))
Integral(x**2, (x,Rational(1,2),10))
Integral(x**2*y**2, x,y)
Integral(x**2, (x, None, 1))
Integral(x**2, (x, 1, None))
Integral(sin(th)/cos(ph), (th,0,pi), (ph, 0, 2*pi))


MATRICES:

Matrix([[x**2+1, 1], [y, x+y]])  #
Matrix([[x/y, y, th], [0, exp(I*k*ph), 1]])


PIECEWISE:

Piecewise((x,x<1),(x**2,True))


SEQUENCES (TUPLES, LISTS, DICTIONARIES):

()
[]
{}
(1/x,)
[x**2, 1/x, x, y, sin(th)**2/cos(ph)**2]
(x**2, 1/x, x, y, sin(th)**2/cos(ph)**2)
{x: sin(x)}
{1/x: 1/y, x: sin(x)**2}  #
[x**2]
(x**2,)
{x**2: 1}


LIMITS:

Limit(x, x, oo)
Limit(x**2, x, 0)
Limit(1/x, x, 0)
Limit(sin(x)/x, x, 0)


UNITS:

joule => kg*m**2/s


SUBS:

Subs(f(x), x, ph**2)
Subs(f(x).diff(x), x, 0)
Subs(f(x).diff(x)/y, (x, y), (0, Rational(1, 2)))


ORDER:

O(1)
O(1/x)
O(x**2 + y**2)

"""


def pretty(expr, order=None):
    """ASCII pretty-printing"""
    return xpretty(expr, order=order, use_unicode=False, wrap_line=False)


def upretty(expr, order=None):
    """Unicode pretty-printing"""
    return xpretty(expr, order=order, use_unicode=True, wrap_line=False)


def test_pretty_ascii_str():
    assert pretty( 'xxx' ) == 'xxx'
    assert pretty( "xxx" ) == 'xxx'
    assert pretty( 'xxx\'xxx' ) == 'xxx\'xxx'
    assert pretty( 'xxx"xxx' ) == 'xxx\"xxx'
    assert pretty( 'xxx\"xxx' ) == 'xxx\"xxx'
    assert pretty( "xxx'xxx" ) == 'xxx\'xxx'
    assert pretty( "xxx\'xxx" ) == 'xxx\'xxx'
    assert pretty( "xxx\"xxx" ) == 'xxx\"xxx'
    assert pretty( "xxx\"xxx\'xxx" ) == 'xxx"xxx\'xxx'
    assert pretty( "xxx\nxxx" ) == 'xxx\nxxx'


def test_pretty_unicode_str():
    assert pretty( u'xxx' ) == u'xxx'
    assert pretty( u'xxx' ) == u'xxx'
    assert pretty( u'xxx\'xxx' ) == u'xxx\'xxx'
    assert pretty( u'xxx"xxx' ) == u'xxx\"xxx'
    assert pretty( u'xxx\"xxx' ) == u'xxx\"xxx'
    assert pretty( u"xxx'xxx" ) == u'xxx\'xxx'
    assert pretty( u"xxx\'xxx" ) == u'xxx\'xxx'
    assert pretty( u"xxx\"xxx" ) == u'xxx\"xxx'
    assert pretty( u"xxx\"xxx\'xxx" ) == u'xxx"xxx\'xxx'
    assert pretty( u"xxx\nxxx" ) == u'xxx\nxxx'


def test_upretty_greek():
    assert upretty( oo ) == u'∞'
    assert upretty( Symbol('alpha^+_1') ) == u'α⁺₁'
    assert upretty( Symbol('beta') ) == u'β'
    assert upretty(Symbol('lambda')) == u'λ'


def test_upretty_multiindex():
    assert upretty( Symbol('beta12') ) == u'β₁₂'
    assert upretty( Symbol('Y00') ) == u'Y₀₀'
    assert upretty( Symbol('Y_00') ) == u'Y₀₀'
    assert upretty( Symbol('F^+-') ) == u'F⁺⁻'


def test_upretty_sub_super():
    assert upretty( Symbol('beta_1_2') ) == u'β₁ ₂'
    assert upretty( Symbol('beta^1^2') ) == u'β¹ ²'
    assert upretty( Symbol('beta_1^2') ) == u'β²₁'
    assert upretty( Symbol('beta_10_20') ) == u'β₁₀ ₂₀'
    assert upretty( Symbol('beta_ax_gamma^i') ) == u'βⁱₐₓ ᵧ'
    assert upretty( Symbol("F^1^2_3_4") ) == u'F¹ ²₃ ₄'
    assert upretty( Symbol("F_1_2^3^4") ) == u'F³ ⁴₁ ₂'
    assert upretty( Symbol("F_1_2_3_4") ) == u'F₁ ₂ ₃ ₄'
    assert upretty( Symbol("F^1^2^3^4") ) == u'F¹ ² ³ ⁴'


def test_upretty_subs_missing_in_24():
    assert upretty( Symbol('F_beta') ) == u'Fᵦ'
    assert upretty( Symbol('F_gamma') ) == u'Fᵧ'
    assert upretty( Symbol('F_rho') ) == u'Fᵨ'
    assert upretty( Symbol('F_phi') ) == u'Fᵩ'
    assert upretty( Symbol('F_chi') ) == u'Fᵪ'

    assert upretty( Symbol('F_a') ) == u'Fₐ'
    assert upretty( Symbol('F_e') ) == u'Fₑ'
    assert upretty( Symbol('F_i') ) == u'Fᵢ'
    assert upretty( Symbol('F_o') ) == u'Fₒ'
    assert upretty( Symbol('F_u') ) == u'Fᵤ'
    assert upretty( Symbol('F_r') ) == u'Fᵣ'
    assert upretty( Symbol('F_v') ) == u'Fᵥ'
    assert upretty( Symbol('F_x') ) == u'Fₓ'


@XFAIL
def test_missing_in_2X_issue_9047():
    import warnings
    with warnings.catch_warnings():
        warnings.simplefilter("ignore")
        assert upretty( Symbol('F_h') ) == u'Fₕ'
        assert upretty( Symbol('F_k') ) == u'Fₖ'
        assert upretty( Symbol('F_l') ) == u'Fₗ'
        assert upretty( Symbol('F_m') ) == u'Fₘ'
        assert upretty( Symbol('F_n') ) == u'Fₙ'
        assert upretty( Symbol('F_p') ) == u'Fₚ'
        assert upretty( Symbol('F_s') ) == u'Fₛ'
        assert upretty( Symbol('F_t') ) == u'Fₜ'


def test_upretty_modifiers():
    # Accents
    assert upretty( Symbol('Fmathring') ) == u'F̊'
    assert upretty( Symbol('Fddddot') ) == u'F̈̈'
    assert upretty( Symbol('Fdddot') ) == u'F̈̇'
    assert upretty( Symbol('Fddot') ) == u'F̈'
    assert upretty( Symbol('Fdot') ) == u'Ḟ'
    assert upretty( Symbol('Fcheck') ) == u'F̌'
    assert upretty( Symbol('Fbreve') ) == u'F̆'
    assert upretty( Symbol('Facute') ) == u'F́'
    assert upretty( Symbol('Fgrave') ) == u'F̀'
    assert upretty( Symbol('Ftilde') ) == u'F̃'
    assert upretty( Symbol('Fhat') ) == u'F̂'
    assert upretty( Symbol('Fbar') ) == u'F̅'
    assert upretty( Symbol('Fvec') ) == u'F⃗'
    assert upretty( Symbol('Fprime') ) == u'F′'
    assert upretty( Symbol('Fprm') ) == u'F′'
    # No faces are actually implemented, but test to make sure the modifiers are stripped
    assert upretty( Symbol('Fbold') ) == u'Fbold'
    assert upretty( Symbol('Fbm') ) == u'Fbm'
    assert upretty( Symbol('Fcal') ) == u'Fcal'
    assert upretty( Symbol('Fscr') ) == u'Fscr'
    assert upretty( Symbol('Ffrak') ) == u'Ffrak'
    # Brackets
    assert upretty( Symbol('Fnorm') ) == u'‖F‖'
    assert upretty( Symbol('Favg') ) == u'⟨F⟩'
    assert upretty( Symbol('Fabs') ) == u'|F|'
    assert upretty( Symbol('Fmag') ) == u'|F|'
    # Combinations
    assert upretty( Symbol('xvecdot') ) == u'x⃗̇'
    assert upretty( Symbol('xDotVec') ) == u'ẋ⃗'
    assert upretty( Symbol('xHATNorm') ) == u'‖x̂‖'
    assert upretty( Symbol('xMathring_yCheckPRM__zbreveAbs') ) == u'x̊_y̌′__|z̆|'
    assert upretty( Symbol('alphadothat_nVECDOT__tTildePrime') ) == u'α̇̂_n⃗̇__t̃′'
    assert upretty( Symbol('x_dot') ) == u'x_dot'
    assert upretty( Symbol('x__dot') ) == u'x__dot'


def test_pretty_Cycle():
    from sympy.combinatorics.permutations import Cycle
    assert pretty(Cycle(1, 2)) == '(1 2)'
    assert pretty(Cycle(2)) == '(2)'
    assert pretty(Cycle(1, 3)(4, 5)) == '(1 3)(4 5)'
    assert pretty(Cycle()) == '()'


def test_pretty_basic():
    assert pretty( -Rational(1)/2 ) == '-1/2'
    assert pretty( -Rational(13)/22 ) == \
"""\
-13 \n\
----\n\
 22 \
"""
    expr = oo
    ascii_str = \
"""\
oo\
"""
    ucode_str = \
u("""\
∞\
""")
    assert pretty(expr) == ascii_str
    assert upretty(expr) == ucode_str

    expr = (x**2)
    ascii_str = \
"""\
 2\n\
x \
"""
    ucode_str = \
u("""\
 2\n\
x \
""")
    assert pretty(expr) == ascii_str
    assert upretty(expr) == ucode_str

    expr = 1/x
    ascii_str = \
"""\
1\n\
-\n\
x\
"""
    ucode_str = \
u("""\
1\n\
─\n\
x\
""")
    assert pretty(expr) == ascii_str
    assert upretty(expr) == ucode_str

    # not the same as 1/x
    expr = x**-1.0
    ascii_str = \
"""\
 -1.0\n\
x    \
"""
    ucode_str = \
("""\
 -1.0\n\
x    \
""")
    assert pretty(expr) == ascii_str
    assert upretty(expr) == ucode_str

    # see issue #2860
    expr = Pow(S(2), -1.0, evaluate=False)
    ascii_str = \
"""\
 -1.0\n\
2    \
"""
    ucode_str = \
("""\
 -1.0\n\
2    \
""")
    assert pretty(expr) == ascii_str
    assert upretty(expr) == ucode_str

    expr = y*x**-2
    ascii_str = \
"""\
y \n\
--\n\
 2\n\
x \
"""
    ucode_str = \
u("""\
y \n\
──\n\
 2\n\
x \
""")
    assert pretty(expr) == ascii_str
    assert upretty(expr) == ucode_str

    expr = x**Rational(-5, 2)
    ascii_str = \
"""\
 1  \n\
----\n\
 5/2\n\
x   \
"""
    ucode_str = \
u("""\
 1  \n\
────\n\
 5/2\n\
x   \
""")
    assert pretty(expr) == ascii_str
    assert upretty(expr) == ucode_str

    expr = (-2)**x
    ascii_str = \
"""\
    x\n\
(-2) \
"""
    ucode_str = \
u("""\
    x\n\
(-2) \
""")
    assert pretty(expr) == ascii_str
    assert upretty(expr) == ucode_str

    # See issue 4923
    expr = Pow(3, 1, evaluate=False)
    ascii_str = \
"""\
 1\n\
3 \
"""
    ucode_str = \
u("""\
 1\n\
3 \
""")
    assert pretty(expr) == ascii_str
    assert upretty(expr) == ucode_str

    expr = (x**2 + x + 1)
    ascii_str_1 = \
"""\
         2\n\
1 + x + x \
"""
    ascii_str_2 = \
"""\
 2        \n\
x  + x + 1\
"""
    ascii_str_3 = \
"""\
 2        \n\
x  + 1 + x\
"""
    ucode_str_1 = \
u("""\
         2\n\
1 + x + x \
""")
    ucode_str_2 = \
u("""\
 2        \n\
x  + x + 1\
""")
    ucode_str_3 = \
u("""\
 2        \n\
x  + 1 + x\
""")
    assert pretty(expr) in [ascii_str_1, ascii_str_2, ascii_str_3]
    assert upretty(expr) in [ucode_str_1, ucode_str_2, ucode_str_3]

    expr = 1 - x
    ascii_str_1 = \
"""\
1 - x\
"""
    ascii_str_2 = \
"""\
-x + 1\
"""
    ucode_str_1 = \
u("""\
1 - x\
""")
    ucode_str_2 = \
u("""\
-x + 1\
""")
    assert pretty(expr) in [ascii_str_1, ascii_str_2]
    assert upretty(expr) in [ucode_str_1, ucode_str_2]

    expr = 1 - 2*x
    ascii_str_1 = \
"""\
1 - 2*x\
"""
    ascii_str_2 = \
"""\
-2*x + 1\
"""
    ucode_str_1 = \
u("""\
1 - 2⋅x\
""")
    ucode_str_2 = \
u("""\
-2⋅x + 1\
""")
    assert pretty(expr) in [ascii_str_1, ascii_str_2]
    assert upretty(expr) in [ucode_str_1, ucode_str_2]

    expr = x/y
    ascii_str = \
"""\
x\n\
-\n\
y\
"""
    ucode_str = \
u("""\
x\n\
─\n\
y\
""")
    assert pretty(expr) == ascii_str
    assert upretty(expr) == ucode_str

    expr = -x/y
    ascii_str = \
"""\
-x \n\
---\n\
 y \
"""
    ucode_str = \
u("""\
-x \n\
───\n\
 y \
""")
    assert pretty(expr) == ascii_str
    assert upretty(expr) == ucode_str

    expr = (x + 2)/y
    ascii_str_1 = \
"""\
2 + x\n\
-----\n\
  y  \
"""
    ascii_str_2 = \
"""\
x + 2\n\
-----\n\
  y  \
"""
    ucode_str_1 = \
u("""\
2 + x\n\
─────\n\
  y  \
""")
    ucode_str_2 = \
u("""\
x + 2\n\
─────\n\
  y  \
""")
    assert pretty(expr) in [ascii_str_1, ascii_str_2]
    assert upretty(expr) in [ucode_str_1, ucode_str_2]

    expr = (1 + x)*y
    ascii_str_1 = \
"""\
y*(1 + x)\
"""
    ascii_str_2 = \
"""\
(1 + x)*y\
"""
    ascii_str_3 = \
"""\
y*(x + 1)\
"""
    ucode_str_1 = \
u("""\
y⋅(1 + x)\
""")
    ucode_str_2 = \
u("""\
(1 + x)⋅y\
""")
    ucode_str_3 = \
u("""\
y⋅(x + 1)\
""")
    assert pretty(expr) in [ascii_str_1, ascii_str_2, ascii_str_3]
    assert upretty(expr) in [ucode_str_1, ucode_str_2, ucode_str_3]

    # Test for correct placement of the negative sign
    expr = -5*x/(x + 10)
    ascii_str_1 = \
"""\
-5*x  \n\
------\n\
10 + x\
"""
    ascii_str_2 = \
"""\
-5*x  \n\
------\n\
x + 10\
"""
    ucode_str_1 = \
u("""\
-5⋅x  \n\
──────\n\
10 + x\
""")
    ucode_str_2 = \
u("""\
-5⋅x  \n\
──────\n\
x + 10\
""")
    assert pretty(expr) in [ascii_str_1, ascii_str_2]
    assert upretty(expr) in [ucode_str_1, ucode_str_2]

    expr = -S(1)/2 - 3*x
    ascii_str = \
"""\
-3*x - 1/2\
"""
    ucode_str = \
u("""\
-3⋅x - 1/2\
""")
    assert pretty(expr) == ascii_str
    assert upretty(expr) == ucode_str

    expr = S(1)/2 - 3*x
    ascii_str = \
"""\
-3*x + 1/2\
"""
    ucode_str = \
u("""\
-3⋅x + 1/2\
""")
    assert pretty(expr) == ascii_str
    assert upretty(expr) == ucode_str

    expr = -S(1)/2 - 3*x/2
    ascii_str = \
"""\
  3*x   1\n\
- --- - -\n\
   2    2\
"""
    ucode_str = \
u("""\
  3⋅x   1\n\
- ─── - ─\n\
   2    2\
""")
    assert pretty(expr) == ascii_str
    assert upretty(expr) == ucode_str

    expr = S(1)/2 - 3*x/2
    ascii_str = \
"""\
  3*x   1\n\
- --- + -\n\
   2    2\
"""
    ucode_str = \
u("""\
  3⋅x   1\n\
- ─── + ─\n\
   2    2\
""")
    assert pretty(expr) == ascii_str
    assert upretty(expr) == ucode_str


def test_negative_fractions():
    expr = -x/y
    ascii_str =\
"""\
-x \n\
---\n\
 y \
"""
    ucode_str =\
u("""\
-x \n\
───\n\
 y \
""")
    assert pretty(expr) == ascii_str
    assert upretty(expr) == ucode_str
    expr = -x*z/y
    ascii_str =\
"""\
-x*z \n\
-----\n\
  y  \
"""
    ucode_str =\
u("""\
-x⋅z \n\
─────\n\
  y  \
""")
    assert pretty(expr) == ascii_str
    assert upretty(expr) == ucode_str
    expr = x**2/y
    ascii_str =\
"""\
 2\n\
x \n\
--\n\
y \
"""
    ucode_str =\
u("""\
 2\n\
x \n\
──\n\
y \
""")
    assert pretty(expr) == ascii_str
    assert upretty(expr) == ucode_str
    expr = -x**2/y
    ascii_str =\
"""\
  2 \n\
-x  \n\
----\n\
 y  \
"""
    ucode_str =\
u("""\
  2 \n\
-x  \n\
────\n\
 y  \
""")
    assert pretty(expr) == ascii_str
    assert upretty(expr) == ucode_str
    expr = -x/(y*z)
    ascii_str =\
"""\
-x \n\
---\n\
y*z\
"""
    ucode_str =\
u("""\
-x \n\
───\n\
y⋅z\
""")
    assert pretty(expr) == ascii_str
    assert upretty(expr) == ucode_str
    expr = -a/y**2
    ascii_str =\
"""\
-a \n\
---\n\
  2\n\
 y \
"""
    ucode_str =\
u("""\
-a \n\
───\n\
  2\n\
 y \
""")
    assert pretty(expr) == ascii_str
    assert upretty(expr) == ucode_str
    expr = y**(-a/b)
    ascii_str =\
"""\
 -a \n\
 ---\n\
  b \n\
y   \
"""
    ucode_str =\
u("""\
 -a \n\
 ───\n\
  b \n\
y   \
""")
    assert pretty(expr) == ascii_str
    assert upretty(expr) == ucode_str
    expr = -1/y**2
    ascii_str =\
"""\
-1 \n\
---\n\
  2\n\
 y \
"""
    ucode_str =\
u("""\
-1 \n\
───\n\
  2\n\
 y \
""")
    assert pretty(expr) == ascii_str
    assert upretty(expr) == ucode_str
    expr = -10/b**2
    ascii_str =\
"""\
-10 \n\
----\n\
  2 \n\
 b  \
"""
    ucode_str =\
u("""\
-10 \n\
────\n\
  2 \n\
 b  \
""")
    assert pretty(expr) == ascii_str
    assert upretty(expr) == ucode_str
    expr = Rational(-200, 37)
    ascii_str =\
"""\
-200 \n\
-----\n\
  37 \
"""
    ucode_str =\
u("""\
-200 \n\
─────\n\
  37 \
""")
    assert pretty(expr) == ascii_str
    assert upretty(expr) == ucode_str

def test_issue_5524():
    assert pretty(-(-x + 5)*(-x - 2*sqrt(2) + 5) - (-y + 5)*(-y + 5)) == \
"""\
        /         ___    \\           2\n\
(x - 5)*\\-x - 2*\\/ 2  + 5/ - (-y + 5) \
"""

    assert upretty(-(-x + 5)*(-x - 2*sqrt(2) + 5) - (-y + 5)*(-y + 5)) == \
u("""\
                                  2\n\
(x - 5)⋅(-x - 2⋅√2 + 5) - (-y + 5) \
""")


def test_pretty_ordering():
    assert pretty(x**2 + x + 1, order='lex') == \
"""\
 2        \n\
x  + x + 1\
"""
    assert pretty(x**2 + x + 1, order='rev-lex') == \
"""\
         2\n\
1 + x + x \
"""
    assert pretty(1 - x, order='lex') == '-x + 1'
    assert pretty(1 - x, order='rev-lex') == '1 - x'

    assert pretty(1 - 2*x, order='lex') == '-2*x + 1'
    assert pretty(1 - 2*x, order='rev-lex') == '1 - 2*x'

    f = 2*x**4 + y**2 - x**2 + y**3
    assert pretty(f, order=None) == \
"""\
   4    2    3    2\n\
2*x  - x  + y  + y \
"""
    assert pretty(f, order='lex') == \
"""\
   4    2    3    2\n\
2*x  - x  + y  + y \
"""
    assert pretty(f, order='rev-lex') == \
"""\
 2    3    2      4\n\
y  + y  - x  + 2*x \
"""

    expr = x - x**3/6 + x**5/120 + O(x**6)
    ascii_str = \
"""\
     3     5        \n\
    x     x     / 6\\\n\
x - -- + --- + O\\x /\n\
    6    120        \
"""
    ucode_str = \
u("""\
     3     5        \n\
    x     x     ⎛ 6⎞\n\
x - ── + ─── + O⎝x ⎠\n\
    6    120        \
""")
    assert pretty(expr, order=None) == ascii_str
    assert upretty(expr, order=None) == ucode_str

    assert pretty(expr, order='lex') == ascii_str
    assert upretty(expr, order='lex') == ucode_str

    assert pretty(expr, order='rev-lex') == ascii_str
    assert upretty(expr, order='rev-lex') == ucode_str

def test_EulerGamma():
    assert pretty(EulerGamma) == str(EulerGamma) == "EulerGamma"
    assert upretty(EulerGamma) == u"γ"

def test_GoldenRatio():
    assert pretty(GoldenRatio) == str(GoldenRatio) == "GoldenRatio"
    assert upretty(GoldenRatio) == u"φ"

def test_pretty_relational():
    expr = Eq(x, y)
    ascii_str = \
"""\
x = y\
"""
    ucode_str = \
u("""\
x = y\
""")
    assert pretty(expr) == ascii_str
    assert upretty(expr) == ucode_str

    expr = Lt(x, y)
    ascii_str = \
"""\
x < y\
"""
    ucode_str = \
u("""\
x < y\
""")
    assert pretty(expr) == ascii_str
    assert upretty(expr) == ucode_str

    expr = Gt(x, y)
    ascii_str = \
"""\
x > y\
"""
    ucode_str = \
u("""\
x > y\
""")
    assert pretty(expr) == ascii_str
    assert upretty(expr) == ucode_str

    expr = Le(x, y)
    ascii_str = \
"""\
x <= y\
"""
    ucode_str = \
u("""\
x ≤ y\
""")
    assert pretty(expr) == ascii_str
    assert upretty(expr) == ucode_str

    expr = Ge(x, y)
    ascii_str = \
"""\
x >= y\
"""
    ucode_str = \
u("""\
x ≥ y\
""")
    assert pretty(expr) == ascii_str
    assert upretty(expr) == ucode_str

    expr = Ne(x/(y + 1), y**2)
    ascii_str_1 = \
"""\
  x       2\n\
----- != y \n\
1 + y      \
"""
    ascii_str_2 = \
"""\
  x       2\n\
----- != y \n\
y + 1      \
"""
    ucode_str_1 = \
u("""\
  x      2\n\
───── ≠ y \n\
1 + y     \
""")
    ucode_str_2 = \
u("""\
  x      2\n\
───── ≠ y \n\
y + 1     \
""")
    assert pretty(expr) in [ascii_str_1, ascii_str_2]
    assert upretty(expr) in [ucode_str_1, ucode_str_2]

def test_Assignment():
    expr = Assignment(x, y)
    ascii_str = \
"""\
x := y\
"""
    ucode_str = \
u("""\
x := y\
""")
    assert pretty(expr) == ascii_str
    assert upretty(expr) == ucode_str

def test_issue_7117():
    # See also issue #5031 (hence the evaluate=False in these).
    e = Eq(x + 1, x/2)
    q = Mul(2, e, evaluate=False)
    assert upretty(q) == u("""\
  ⎛        x⎞\n\
2⋅⎜x + 1 = ─⎟\n\
  ⎝        2⎠\
""")
    q = Add(e, 6, evaluate=False)
    assert upretty(q) == u("""\
    ⎛        x⎞\n\
6 + ⎜x + 1 = ─⎟\n\
    ⎝        2⎠\
""")
    q = Pow(e, 2, evaluate=False)
    assert upretty(q) == u("""\
           2\n\
⎛        x⎞ \n\
⎜x + 1 = ─⎟ \n\
⎝        2⎠ \
""")
    e2 = Eq(x, 2)
    q = Mul(e, e2, evaluate=False)
    assert upretty(q) == u("""\
⎛        x⎞        \n\
⎜x + 1 = ─⎟⋅(x = 2)\n\
⎝        2⎠        \
""")


def test_pretty_rational():
    expr = y*x**-2
    ascii_str = \
"""\
y \n\
--\n\
 2\n\
x \
"""
    ucode_str = \
u("""\
y \n\
──\n\
 2\n\
x \
""")
    assert pretty(expr) == ascii_str
    assert upretty(expr) == ucode_str

    expr = y**Rational(3, 2) * x**Rational(-5, 2)
    ascii_str = \
"""\
 3/2\n\
y   \n\
----\n\
 5/2\n\
x   \
"""
    ucode_str = \
u("""\
 3/2\n\
y   \n\
────\n\
 5/2\n\
x   \
""")
    assert pretty(expr) == ascii_str
    assert upretty(expr) == ucode_str

    expr = sin(x)**3/tan(x)**2
    ascii_str = \
"""\
   3   \n\
sin (x)\n\
-------\n\
   2   \n\
tan (x)\
"""
    ucode_str = \
u("""\
   3   \n\
sin (x)\n\
───────\n\
   2   \n\
tan (x)\
""")
    assert pretty(expr) == ascii_str
    assert upretty(expr) == ucode_str


def test_pretty_functions():
    """Tests for Abs, conjugate, exp, function braces, and factorial."""
    expr = (2*x + exp(x))
    ascii_str_1 = \
"""\
       x\n\
2*x + e \
"""
    ascii_str_2 = \
"""\
 x      \n\
e  + 2*x\
"""
    ucode_str_1 = \
u("""\
       x\n\
2⋅x + ℯ \
""")
    ucode_str_2 = \
u("""\
 x     \n\
ℯ + 2⋅x\
""")
    assert pretty(expr) in [ascii_str_1, ascii_str_2]
    assert upretty(expr) in [ucode_str_1, ucode_str_2]

    expr = Abs(x)
    ascii_str = \
"""\
|x|\
"""
    ucode_str = \
u("""\
│x│\
""")
    assert pretty(expr) == ascii_str
    assert upretty(expr) == ucode_str

    expr = Abs(x/(x**2 + 1))
    ascii_str_1 = \
"""\
|  x   |\n\
|------|\n\
|     2|\n\
|1 + x |\
"""
    ascii_str_2 = \
"""\
|  x   |\n\
|------|\n\
| 2    |\n\
|x  + 1|\
"""
    ucode_str_1 = \
u("""\
│  x   │\n\
│──────│\n\
│     2│\n\
│1 + x │\
""")
    ucode_str_2 = \
u("""\
│  x   │\n\
│──────│\n\
│ 2    │\n\
│x  + 1│\
""")
    assert pretty(expr) in [ascii_str_1, ascii_str_2]
    assert upretty(expr) in [ucode_str_1, ucode_str_2]

    expr = Abs(1 / (y - Abs(x)))
    ascii_str = \
"""\
|   1   |\n\
|-------|\n\
|y - |x||\
"""
    ucode_str = \
u("""\
│   1   │\n\
│───────│\n\
│y - │x││\
""")
    assert pretty(expr) == ascii_str
    assert upretty(expr) == ucode_str

    n = Symbol('n', integer=True)
    expr = factorial(n)
    ascii_str = \
"""\
n!\
"""
    ucode_str = \
u("""\
n!\
""")
    assert pretty(expr) == ascii_str
    assert upretty(expr) == ucode_str

    expr = factorial(2*n)
    ascii_str = \
"""\
(2*n)!\
"""
    ucode_str = \
u("""\
(2⋅n)!\
""")
    assert pretty(expr) == ascii_str
    assert upretty(expr) == ucode_str

    expr = factorial(factorial(factorial(n)))
    ascii_str = \
"""\
((n!)!)!\
"""
    ucode_str = \
u("""\
((n!)!)!\
""")
    assert pretty(expr) == ascii_str
    assert upretty(expr) == ucode_str

    expr = factorial(n + 1)
    ascii_str_1 = \
"""\
(1 + n)!\
"""
    ascii_str_2 = \
"""\
(n + 1)!\
"""
    ucode_str_1 = \
u("""\
(1 + n)!\
""")
    ucode_str_2 = \
u("""\
(n + 1)!\
""")

    assert pretty(expr) in [ascii_str_1, ascii_str_2]
    assert upretty(expr) in [ucode_str_1, ucode_str_2]

    expr = subfactorial(n)
    ascii_str = \
"""\
!n\
"""
    ucode_str = \
u("""\
!n\
""")
    assert pretty(expr) == ascii_str
    assert upretty(expr) == ucode_str

    expr = subfactorial(2*n)
    ascii_str = \
"""\
!(2*n)\
"""
    ucode_str = \
u("""\
!(2⋅n)\
""")
    assert pretty(expr) == ascii_str
    assert upretty(expr) == ucode_str

    n = Symbol('n', integer=True)
    expr = factorial2(n)
    ascii_str = \
"""\
n!!\
"""
    ucode_str = \
u("""\
n!!\
""")
    assert pretty(expr) == ascii_str
    assert upretty(expr) == ucode_str

    expr = factorial2(2*n)
    ascii_str = \
"""\
(2*n)!!\
"""
    ucode_str = \
u("""\
(2⋅n)!!\
""")
    assert pretty(expr) == ascii_str
    assert upretty(expr) == ucode_str

    expr = factorial2(factorial2(factorial2(n)))
    ascii_str = \
"""\
((n!!)!!)!!\
"""
    ucode_str = \
u("""\
((n!!)!!)!!\
""")
    assert pretty(expr) == ascii_str
    assert upretty(expr) == ucode_str

    expr = factorial2(n + 1)
    ascii_str_1 = \
"""\
(1 + n)!!\
"""
    ascii_str_2 = \
"""\
(n + 1)!!\
"""
    ucode_str_1 = \
u("""\
(1 + n)!!\
""")
    ucode_str_2 = \
u("""\
(n + 1)!!\
""")

    assert pretty(expr) in [ascii_str_1, ascii_str_2]
    assert upretty(expr) in [ucode_str_1, ucode_str_2]

    expr = 2*binomial(n, k)
    ascii_str = \
"""\
  /n\\\n\
2*| |\n\
  \k/\
"""
    ucode_str = \
u("""\
  ⎛n⎞\n\
2⋅⎜ ⎟\n\
  ⎝k⎠\
""")

    assert pretty(expr) == ascii_str
    assert upretty(expr) == ucode_str

    expr = 2*binomial(2*n, k)
    ascii_str = \
"""\
  /2*n\\\n\
2*|   |\n\
  \ k /\
"""
    ucode_str = \
u("""\
  ⎛2⋅n⎞\n\
2⋅⎜   ⎟\n\
  ⎝ k ⎠\
""")

    assert pretty(expr) == ascii_str
    assert upretty(expr) == ucode_str

    expr = 2*binomial(n**2, k)
    ascii_str = \
"""\
  / 2\\\n\
  |n |\n\
2*|  |\n\
  \k /\
"""
    ucode_str = \
u("""\
  ⎛ 2⎞\n\
  ⎜n ⎟\n\
2⋅⎜  ⎟\n\
  ⎝k ⎠\
""")

    assert pretty(expr) == ascii_str
    assert upretty(expr) == ucode_str

    expr = catalan(n)
    ascii_str = \
"""\
C \n\
 n\
"""
    ucode_str = \
u("""\
C \n\
 n\
""")
    assert pretty(expr) == ascii_str
    assert upretty(expr) == ucode_str

    expr = conjugate(x)
    ascii_str = \
"""\
_\n\
x\
"""
    ucode_str = \
u("""\
_\n\
x\
""")
    assert pretty(expr) == ascii_str
    assert upretty(expr) == ucode_str

    f = Function('f')
    expr = conjugate(f(x + 1))
    ascii_str_1 = \
"""\
________\n\
f(1 + x)\
"""
    ascii_str_2 = \
"""\
________\n\
f(x + 1)\
"""
    ucode_str_1 = \
u("""\
________\n\
f(1 + x)\
""")
    ucode_str_2 = \
u("""\
________\n\
f(x + 1)\
""")
    assert pretty(expr) in [ascii_str_1, ascii_str_2]
    assert upretty(expr) in [ucode_str_1, ucode_str_2]

    expr = f(x)
    ascii_str = \
"""\
f(x)\
"""
    ucode_str = \
u("""\
f(x)\
""")
    assert pretty(expr) == ascii_str
    assert upretty(expr) == ucode_str

    expr = f(x, y)
    ascii_str = \
"""\
f(x, y)\
"""
    ucode_str = \
u("""\
f(x, y)\
""")
    assert pretty(expr) == ascii_str
    assert upretty(expr) == ucode_str

    expr = f(x/(y + 1), y)
    ascii_str_1 = \
"""\
 /  x     \\\n\
f|-----, y|\n\
 \\1 + y   /\
"""
    ascii_str_2 = \
"""\
 /  x     \\\n\
f|-----, y|\n\
 \\y + 1   /\
"""
    ucode_str_1 = \
u("""\
 ⎛  x     ⎞\n\
f⎜─────, y⎟\n\
 ⎝1 + y   ⎠\
""")
    ucode_str_2 = \
u("""\
 ⎛  x     ⎞\n\
f⎜─────, y⎟\n\
 ⎝y + 1   ⎠\
""")
    assert pretty(expr) in [ascii_str_1, ascii_str_2]
    assert upretty(expr) in [ucode_str_1, ucode_str_2]

    expr = f(x**x**x**x**x**x)
    ascii_str = \
"""\
 / / / / / x\\\\\\\\\\
 | | | | \\x /||||
 | | | \\x    /|||
 | | \\x       /||
 | \\x          /|
f\\x             /\
"""
    ucode_str = \
u("""\
 ⎛ ⎛ ⎛ ⎛ ⎛ x⎞⎞⎞⎞⎞
 ⎜ ⎜ ⎜ ⎜ ⎝x ⎠⎟⎟⎟⎟
 ⎜ ⎜ ⎜ ⎝x    ⎠⎟⎟⎟
 ⎜ ⎜ ⎝x       ⎠⎟⎟
 ⎜ ⎝x          ⎠⎟
f⎝x             ⎠\
""")
    assert pretty(expr) == ascii_str
    assert upretty(expr) == ucode_str

    expr = sin(x)**2
    ascii_str = \
"""\
   2   \n\
sin (x)\
"""
    ucode_str = \
u("""\
   2   \n\
sin (x)\
""")
    assert pretty(expr) == ascii_str
    assert upretty(expr) == ucode_str

    expr = conjugate(a + b*I)
    ascii_str = \
"""\
_     _\n\
a - I*b\
"""
    ucode_str = \
u("""\
_     _\n\
a - ⅈ⋅b\
""")
    assert pretty(expr) == ascii_str
    assert upretty(expr) == ucode_str

    expr = conjugate(exp(a + b*I))
    ascii_str = \
"""\
 _     _\n\
 a - I*b\n\
e       \
"""
    ucode_str = \
u("""\
 _     _\n\
 a - ⅈ⋅b\n\
ℯ       \
""")
    assert pretty(expr) == ascii_str
    assert upretty(expr) == ucode_str

    expr = conjugate( f(1 + conjugate(f(x))) )
    ascii_str_1 = \
"""\
___________\n\
 /    ____\\\n\
f\\1 + f(x)/\
"""
    ascii_str_2 = \
"""\
___________\n\
 /____    \\\n\
f\\f(x) + 1/\
"""
    ucode_str_1 = \
u("""\
___________\n\
 ⎛    ____⎞\n\
f⎝1 + f(x)⎠\
""")
    ucode_str_2 = \
u("""\
___________\n\
 ⎛____    ⎞\n\
f⎝f(x) + 1⎠\
""")
    assert pretty(expr) in [ascii_str_1, ascii_str_2]
    assert upretty(expr) in [ucode_str_1, ucode_str_2]

    expr = f(x/(y + 1), y)
    ascii_str_1 = \
"""\
 /  x     \\\n\
f|-----, y|\n\
 \\1 + y   /\
"""
    ascii_str_2 = \
"""\
 /  x     \\\n\
f|-----, y|\n\
 \\y + 1   /\
"""
    ucode_str_1 = \
u("""\
 ⎛  x     ⎞\n\
f⎜─────, y⎟\n\
 ⎝1 + y   ⎠\
""")
    ucode_str_2 = \
u("""\
 ⎛  x     ⎞\n\
f⎜─────, y⎟\n\
 ⎝y + 1   ⎠\
""")
    assert pretty(expr) in [ascii_str_1, ascii_str_2]
    assert upretty(expr) in [ucode_str_1, ucode_str_2]

    expr = floor(1 / (y - floor(x)))
    ascii_str = \
"""\
     /     1      \\\n\
floor|------------|\n\
     \y - floor(x)/\
"""
    ucode_str = \
u("""\
⎢   1   ⎥\n\
⎢───────⎥\n\
⎣y - ⌊x⌋⎦\
""")
    assert pretty(expr) == ascii_str
    assert upretty(expr) == ucode_str

    expr = ceiling(1 / (y - ceiling(x)))
    ascii_str = \
"""\
       /      1       \\\n\
ceiling|--------------|\n\
       \y - ceiling(x)/\
"""
    ucode_str = \
u("""\
⎡   1   ⎤\n\
⎢───────⎥\n\
⎢y - ⌈x⌉⎥\
""")
    assert pretty(expr) == ascii_str
    assert upretty(expr) == ucode_str

    expr = euler(n)
    ascii_str = \
"""\
E \n\
 n\
"""
    ucode_str = \
u("""\
E \n\
 n\
""")
    assert pretty(expr) == ascii_str
    assert upretty(expr) == ucode_str

    expr = euler(1/(1 + 1/(1 + 1/n)))
    ascii_str = \
"""\
E         \n\
     1    \n\
 ---------\n\
       1  \n\
 1 + -----\n\
         1\n\
     1 + -\n\
         n\
"""

    ucode_str = \
u("""\
E         \n\
     1    \n\
 ─────────\n\
       1  \n\
 1 + ─────\n\
         1\n\
     1 + ─\n\
         n\
""")
    assert pretty(expr) == ascii_str
    assert upretty(expr) == ucode_str


def test_pretty_sqrt():
    expr = sqrt(2)
    ascii_str = \
"""\
  ___\n\
\/ 2 \
"""
    ucode_str = \
u"√2"
    assert pretty(expr) == ascii_str
    assert upretty(expr) == ucode_str

    expr = 2**Rational(1, 3)
    ascii_str = \
"""\
3 ___\n\
\/ 2 \
"""
    ucode_str = \
u("""\
3 ___\n\
╲╱ 2 \
""")
    assert pretty(expr) == ascii_str
    assert upretty(expr) == ucode_str

    expr = 2**Rational(1, 1000)
    ascii_str = \
"""\
1000___\n\
  \/ 2 \
"""
    ucode_str = \
u("""\
1000___\n\
  ╲╱ 2 \
""")
    assert pretty(expr) == ascii_str
    assert upretty(expr) == ucode_str

    expr = sqrt(x**2 + 1)
    ascii_str = \
"""\
   ________\n\
  /  2     \n\
\/  x  + 1 \
"""
    ucode_str = \
u("""\
   ________\n\
  ╱  2     \n\
╲╱  x  + 1 \
""")
    assert pretty(expr) == ascii_str
    assert upretty(expr) == ucode_str

    expr = (1 + sqrt(5))**Rational(1, 3)
    ascii_str = \
"""\
   ___________\n\
3 /       ___ \n\
\/  1 + \/ 5  \
"""
    ucode_str = \
u("""\
3 ________\n\
╲╱ 1 + √5 \
""")
    assert pretty(expr) == ascii_str
    assert upretty(expr) == ucode_str

    expr = 2**(1/x)
    ascii_str = \
"""\
x ___\n\
\/ 2 \
"""
    ucode_str = \
u("""\
x ___\n\
╲╱ 2 \
""")
    assert pretty(expr) == ascii_str
    assert upretty(expr) == ucode_str

    expr = sqrt(2 + pi)
    ascii_str = \
"""\
  ________\n\
\/ 2 + pi \
"""
    ucode_str = \
u("""\
  _______\n\
╲╱ 2 + π \
""")
    assert pretty(expr) == ascii_str
    assert upretty(expr) == ucode_str

    expr = (2 + (
        1 + x**2)/(2 + x))**Rational(1, 4) + (1 + x**Rational(1, 1000))/sqrt(3 + x**2)
    ascii_str = \
"""\
     ____________              \n\
    /      2        1000___    \n\
   /      x  + 1      \/ x  + 1\n\
4 /   2 + ------  + -----------\n\
\/        x + 2        ________\n\
                      /  2     \n\
                    \/  x  + 3 \
"""
    ucode_str = \
u("""\
     ____________              \n\
    ╱      2        1000___    \n\
   ╱      x  + 1      ╲╱ x  + 1\n\
4 ╱   2 + ──────  + ───────────\n\
╲╱        x + 2        ________\n\
                      ╱  2     \n\
                    ╲╱  x  + 3 \
""")
    assert pretty(expr) == ascii_str
    assert upretty(expr) == ucode_str


def test_pretty_sqrt_char_knob():
    # See PR #9234.
    expr = sqrt(2)
    ucode_str1 = \
u("""\
  ___\n\
╲╱ 2 \
""")
    ucode_str2 = \
u"√2"
    assert xpretty(expr, use_unicode=True,
                   use_unicode_sqrt_char=False) == ucode_str1
    assert xpretty(expr, use_unicode=True,
                   use_unicode_sqrt_char=True) == ucode_str2


def test_pretty_sqrt_longsymbol_no_sqrt_char():
    # Do not use unicode sqrt char for long symbols (see PR #9234).
    expr = sqrt(Symbol('C1'))
    ucode_str = \
u("""\
  ____\n\
╲╱ C₁ \
""")
    assert upretty(expr) == ucode_str


def test_pretty_KroneckerDelta():
    x, y = symbols("x, y")
    expr = KroneckerDelta(x, y)
    ascii_str = \
"""\
d   \n\
 x,y\
"""
    ucode_str = \
u("""\
δ   \n\
 x,y\
""")
    assert pretty(expr) == ascii_str
    assert upretty(expr) == ucode_str


def test_pretty_product():
    n, m, k, l = symbols('n m k l')
    f = symbols('f', cls=Function)
    expr = Product(f((n/3)**2), (n, k**2, l))

    unicode_str = \
u("""\
    l           \n\
┬────────┬      \n\
│        │  ⎛ 2⎞\n\
│        │  ⎜n ⎟\n\
│        │ f⎜──⎟\n\
│        │  ⎝9 ⎠\n\
│        │      \n\
       2        \n\
  n = k         """)
    ascii_str = \
"""\
    l           \n\
__________      \n\
|        |  / 2\\\n\
|        |  |n |\n\
|        | f|--|\n\
|        |  \9 /\n\
|        |      \n\
       2        \n\
  n = k         """

    assert pretty(expr) == ascii_str
    assert upretty(expr) == unicode_str

    expr = Product(f((n/3)**2), (n, k**2, l), (l, 1, m))

    unicode_str = \
u("""\
    m          l           \n\
┬────────┬ ┬────────┬      \n\
│        │ │        │  ⎛ 2⎞\n\
│        │ │        │  ⎜n ⎟\n\
│        │ │        │ f⎜──⎟\n\
│        │ │        │  ⎝9 ⎠\n\
│        │ │        │      \n\
  l = 1           2        \n\
             n = k         """)
    ascii_str = \
"""\
    m          l           \n\
__________ __________      \n\
|        | |        |  / 2\\\n\
|        | |        |  |n |\n\
|        | |        | f|--|\n\
|        | |        |  \9 /\n\
|        | |        |      \n\
  l = 1           2        \n\
             n = k         """

    assert pretty(expr) == ascii_str
    assert upretty(expr) == unicode_str


def test_pretty_lambda():
    # S.IdentityFunction is a special case
    expr = Lambda(y, y)
    assert pretty(expr) == "x -> x"
    assert upretty(expr) == u"x ↦ x"

    expr = Lambda(x, x+1)
    assert pretty(expr) == "x -> x + 1"
    assert upretty(expr) == u"x ↦ x + 1"

    expr = Lambda(x, x**2)
    ascii_str = \
"""\
      2\n\
x -> x \
"""
    ucode_str = \
u("""\
     2\n\
x ↦ x \
""")
    assert pretty(expr) == ascii_str
    assert upretty(expr) == ucode_str

    expr = Lambda(x, x**2)**2
    ascii_str = \
"""\
         2
/      2\\ \n\
\\x -> x / \
"""
    ucode_str = \
u("""\
        2
⎛     2⎞ \n\
⎝x ↦ x ⎠ \
""")
    assert pretty(expr) == ascii_str
    assert upretty(expr) == ucode_str

    expr = Lambda((x, y), x)
    ascii_str = "(x, y) -> x"
    ucode_str = u"(x, y) ↦ x"
    assert pretty(expr) == ascii_str
    assert upretty(expr) == ucode_str

    expr = Lambda((x, y), x**2)
    ascii_str = \
"""\
           2\n\
(x, y) -> x \
"""
    ucode_str = \
u("""\
          2\n\
(x, y) ↦ x \
""")
    assert pretty(expr) == ascii_str
    assert upretty(expr) == ucode_str


def test_pretty_order():
    expr = O(1)
    ascii_str = \
"""\
O(1)\
"""
    ucode_str = \
u("""\
O(1)\
""")
    assert pretty(expr) == ascii_str
    assert upretty(expr) == ucode_str

    expr = O(1/x)
    ascii_str = \
"""\
 /1\\\n\
O|-|\n\
 \\x/\
"""
    ucode_str = \
u("""\
 ⎛1⎞\n\
O⎜─⎟\n\
 ⎝x⎠\
""")
    assert pretty(expr) == ascii_str
    assert upretty(expr) == ucode_str

    expr = O(x**2 + y**2)
    ascii_str = \
"""\
 / 2    2                  \\\n\
O\\x  + y ; (x, y) -> (0, 0)/\
"""
    ucode_str = \
u("""\
 ⎛ 2    2                 ⎞\n\
O⎝x  + y ; (x, y) → (0, 0)⎠\
""")
    assert pretty(expr) == ascii_str
    assert upretty(expr) == ucode_str

    expr = O(1, (x, oo))
    ascii_str = \
"""\
O(1; x -> oo)\
"""
    ucode_str = \
u("""\
O(1; x → ∞)\
""")
    assert pretty(expr) == ascii_str
    assert upretty(expr) == ucode_str

    expr = O(1/x, (x, oo))
    ascii_str = \
"""\
 /1         \\\n\
O|-; x -> oo|\n\
 \\x         /\
"""
    ucode_str = \
u("""\
 ⎛1       ⎞\n\
O⎜─; x → ∞⎟\n\
 ⎝x       ⎠\
""")
    assert pretty(expr) == ascii_str
    assert upretty(expr) == ucode_str

    expr = O(x**2 + y**2, (x, oo), (y, oo))
    ascii_str = \
"""\
 / 2    2                    \\\n\
O\\x  + y ; (x, y) -> (oo, oo)/\
"""
    ucode_str = \
u("""\
 ⎛ 2    2                 ⎞\n\
O⎝x  + y ; (x, y) → (∞, ∞)⎠\
""")
    assert pretty(expr) == ascii_str
    assert upretty(expr) == ucode_str


def test_pretty_derivatives():
    # Simple
    expr = Derivative(log(x), x, evaluate=False)
    ascii_str = \
"""\
d         \n\
--(log(x))\n\
dx        \
"""
    ucode_str = \
u("""\
d         \n\
──(log(x))\n\
dx        \
""")
    assert pretty(expr) == ascii_str
    assert upretty(expr) == ucode_str

    expr = Derivative(log(x), x, evaluate=False) + x
    ascii_str_1 = \
"""\
    d         \n\
x + --(log(x))\n\
    dx        \
"""
    ascii_str_2 = \
"""\
d             \n\
--(log(x)) + x\n\
dx            \
"""
    ucode_str_1 = \
u("""\
    d         \n\
x + ──(log(x))\n\
    dx        \
""")
    ucode_str_2 = \
u("""\
d             \n\
──(log(x)) + x\n\
dx            \
""")
    assert pretty(expr) in [ascii_str_1, ascii_str_2]
    assert upretty(expr) in [ucode_str_1, ucode_str_2]

    # basic partial derivatives
    expr = Derivative(log(x + y) + x, x)
    ascii_str_1 = \
"""\
d                 \n\
--(log(x + y) + x)\n\
dx                \
"""
    ascii_str_2 = \
"""\
d                 \n\
--(x + log(x + y))\n\
dx                \
"""
    ucode_str_1 = \
u("""\
∂                 \n\
──(log(x + y) + x)\n\
∂x                \
""")
    ucode_str_2 = \
u("""\
∂                 \n\
──(x + log(x + y))\n\
∂x                \
""")
    assert pretty(expr) in [ascii_str_1, ascii_str_2]
    assert upretty(expr) in [ucode_str_1, ucode_str_2], upretty(expr)

    # Multiple symbols
    expr = Derivative(log(x) + x**2, x, y)
    ascii_str_1 = \
"""\
   2              \n\
  d  /          2\\\n\
-----\log(x) + x /\n\
dy dx             \
"""
    ascii_str_2 = \
"""\
   2              \n\
  d  / 2         \\\n\
-----\\x  + log(x)/\n\
dy dx             \
"""
    ucode_str_1 = \
u("""\
   2              \n\
  d  ⎛          2⎞\n\
─────⎝log(x) + x ⎠\n\
dy dx             \
""")
    ucode_str_2 = \
u("""\
   2              \n\
  d  ⎛ 2         ⎞\n\
─────⎝x  + log(x)⎠\n\
dy dx             \
""")
    assert pretty(expr) in [ascii_str_1, ascii_str_2]
    assert upretty(expr) in [ucode_str_1, ucode_str_2]

    expr = Derivative(2*x*y, y, x) + x**2
    ascii_str_1 = \
"""\
   2             \n\
  d             2\n\
-----(2*x*y) + x \n\
dx dy            \
"""
    ascii_str_2 = \
"""\
        2        \n\
 2     d         \n\
x  + -----(2*x*y)\n\
     dx dy       \
"""
    ucode_str_1 = \
u("""\
   2             \n\
  ∂             2\n\
─────(2⋅x⋅y) + x \n\
∂x ∂y            \
""")
    ucode_str_2 = \
u("""\
        2        \n\
 2     ∂         \n\
x  + ─────(2⋅x⋅y)\n\
     ∂x ∂y       \
""")
    assert pretty(expr) in [ascii_str_1, ascii_str_2]
    assert upretty(expr) in [ucode_str_1, ucode_str_2]

    expr = Derivative(2*x*y, x, x)
    ascii_str = \
"""\
  2       \n\
 d        \n\
---(2*x*y)\n\
  2       \n\
dx        \
"""
    ucode_str = \
u("""\
  2       \n\
 ∂        \n\
───(2⋅x⋅y)\n\
  2       \n\
∂x        \
""")
    assert pretty(expr) == ascii_str
    assert upretty(expr) == ucode_str

    expr = Derivative(2*x*y, x, 17)
    ascii_str = \
"""\
 17        \n\
d          \n\
----(2*x*y)\n\
  17       \n\
dx         \
"""
    ucode_str = \
u("""\
 17        \n\
∂          \n\
────(2⋅x⋅y)\n\
  17       \n\
∂x         \
""")
    assert pretty(expr) == ascii_str
    assert upretty(expr) == ucode_str

    expr = Derivative(2*x*y, x, x, y)
    ascii_str = \
"""\
   3         \n\
  d          \n\
------(2*x*y)\n\
     2       \n\
dy dx        \
"""
    ucode_str = \
u("""\
   3         \n\
  ∂          \n\
──────(2⋅x⋅y)\n\
     2       \n\
∂y ∂x        \
""")
    assert pretty(expr) == ascii_str
    assert upretty(expr) == ucode_str

    # Greek letters
    alpha = Symbol('alpha')
    beta = Function('beta')
    expr = beta(alpha).diff(alpha)
    ascii_str = \
"""\
  d                \n\
------(beta(alpha))\n\
dalpha             \
"""
    ucode_str = \
u("""\
d       \n\
──(β(α))\n\
dα      \
""")
    assert pretty(expr) == ascii_str
    assert upretty(expr) == ucode_str


def test_pretty_integrals():
    expr = Integral(log(x), x)
    ascii_str = \
"""\
  /         \n\
 |          \n\
 | log(x) dx\n\
 |          \n\
/           \
"""
    ucode_str = \
u("""\
⌠          \n\
⎮ log(x) dx\n\
⌡          \
""")
    assert pretty(expr) == ascii_str
    assert upretty(expr) == ucode_str

    expr = Integral(x**2, x)
    ascii_str = \
"""\
  /     \n\
 |      \n\
 |  2   \n\
 | x  dx\n\
 |      \n\
/       \
"""
    ucode_str = \
u("""\
⌠      \n\
⎮  2   \n\
⎮ x  dx\n\
⌡      \
""")
    assert pretty(expr) == ascii_str
    assert upretty(expr) == ucode_str

    expr = Integral((sin(x))**2 / (tan(x))**2)
    ascii_str = \
"""\
  /          \n\
 |           \n\
 |    2      \n\
 | sin (x)   \n\
 | ------- dx\n\
 |    2      \n\
 | tan (x)   \n\
 |           \n\
/            \
"""
    ucode_str = \
u("""\
⌠           \n\
⎮    2      \n\
⎮ sin (x)   \n\
⎮ ─────── dx\n\
⎮    2      \n\
⎮ tan (x)   \n\
⌡           \
""")
    assert pretty(expr) == ascii_str
    assert upretty(expr) == ucode_str

    expr = Integral(x**(2**x), x)
    ascii_str = \
"""\
  /        \n\
 |         \n\
 |  / x\   \n\
 |  \\2 /   \n\
 | x     dx\n\
 |         \n\
/          \
"""
    ucode_str = \
u("""\
⌠         \n\
⎮  ⎛ x⎞   \n\
⎮  ⎝2 ⎠   \n\
⎮ x     dx\n\
⌡         \
""")
    assert pretty(expr) == ascii_str
    assert upretty(expr) == ucode_str

    expr = Integral(x**2, (x, 1, 2))
    ascii_str = \
"""\
  2      \n\
  /      \n\
 |       \n\
 |   2   \n\
 |  x  dx\n\
 |       \n\
/        \n\
1        \
"""
    ucode_str = \
u("""\
2      \n\
⌠      \n\
⎮  2   \n\
⎮ x  dx\n\
⌡      \n\
1      \
""")
    assert pretty(expr) == ascii_str
    assert upretty(expr) == ucode_str

    expr = Integral(x**2, (x, Rational(1, 2), 10))
    ascii_str = \
"""\
 10      \n\
  /      \n\
 |       \n\
 |   2   \n\
 |  x  dx\n\
 |       \n\
/        \n\
1/2      \
"""
    ucode_str = \
u("""\
 10      \n\
 ⌠       \n\
 ⎮   2   \n\
 ⎮  x  dx\n\
 ⌡       \n\
1/2      \
""")
    assert pretty(expr) == ascii_str
    assert upretty(expr) == ucode_str

    expr = Integral(x**2*y**2, x, y)
    ascii_str = \
"""\
  /  /           \n\
 |  |            \n\
 |  |  2  2      \n\
 |  | x *y  dx dy\n\
 |  |            \n\
/  /             \
"""
    ucode_str = \
u("""\
⌠ ⌠            \n\
⎮ ⎮  2  2      \n\
⎮ ⎮ x ⋅y  dx dy\n\
⌡ ⌡            \
""")
    assert pretty(expr) == ascii_str
    assert upretty(expr) == ucode_str

    expr = Integral(sin(th)/cos(ph), (th, 0, pi), (ph, 0, 2*pi))
    ascii_str = \
"""\
 2*pi pi                           \n\
   /   /                           \n\
  |   |                            \n\
  |   |  sin(theta)                \n\
  |   |  ---------- d(theta) d(phi)\n\
  |   |   cos(phi)                 \n\
  |   |                            \n\
 /   /                             \n\
 0   0                             \
"""
    ucode_str = \
u("""\
2⋅π π             \n\
 ⌠  ⌠             \n\
 ⎮  ⎮ sin(θ)      \n\
 ⎮  ⎮ ────── dθ dφ\n\
 ⎮  ⎮ cos(φ)      \n\
 ⌡  ⌡             \n\
 0  0             \
""")
    assert pretty(expr) == ascii_str
    assert upretty(expr) == ucode_str


def test_pretty_matrix():
    # Empty Matrix
    expr = Matrix()
    ascii_str = "[]"
    unicode_str = "[]"
    assert pretty(expr) == ascii_str
    assert upretty(expr) == unicode_str
    expr = Matrix(2, 0, lambda i, j: 0)
    ascii_str = "[]"
    unicode_str = "[]"
    assert pretty(expr) == ascii_str
    assert upretty(expr) == unicode_str
    expr = Matrix(0, 2, lambda i, j: 0)
    ascii_str = "[]"
    unicode_str = "[]"
    assert pretty(expr) == ascii_str
    assert upretty(expr) == unicode_str
    expr = Matrix([[x**2 + 1, 1], [y, x + y]])
    ascii_str_1 = \
"""\
[     2       ]
[1 + x     1  ]
[             ]
[  y     x + y]\
"""
    ascii_str_2 = \
"""\
[ 2           ]
[x  + 1    1  ]
[             ]
[  y     x + y]\
"""
    ucode_str_1 = \
u("""\
⎡     2       ⎤
⎢1 + x     1  ⎥
⎢             ⎥
⎣  y     x + y⎦\
""")
    ucode_str_2 = \
u("""\
⎡ 2           ⎤
⎢x  + 1    1  ⎥
⎢             ⎥
⎣  y     x + y⎦\
""")
    assert pretty(expr) in [ascii_str_1, ascii_str_2]
    assert upretty(expr) in [ucode_str_1, ucode_str_2]

    expr = Matrix([[x/y, y, th], [0, exp(I*k*ph), 1]])
    ascii_str = \
"""\
[x                 ]
[-     y      theta]
[y                 ]
[                  ]
[    I*k*phi       ]
[0  e           1  ]\
"""
    ucode_str = \
u("""\
⎡x           ⎤
⎢─    y     θ⎥
⎢y           ⎥
⎢            ⎥
⎢    ⅈ⋅k⋅φ   ⎥
⎣0  ℯ       1⎦\
""")
    assert pretty(expr) == ascii_str
    assert upretty(expr) == ucode_str


def test_Adjoint():
    X = MatrixSymbol('X', 2, 2)
    Y = MatrixSymbol('Y', 2, 2)
    assert pretty(Adjoint(X)) == " +\nX "
    assert pretty(Adjoint(X + Y)) == "       +\n(X + Y) "
    assert pretty(Adjoint(X) + Adjoint(Y)) == " +    +\nX  + Y "
    assert pretty(Adjoint(X*Y)) == "     +\n(X*Y) "
    assert pretty(Adjoint(Y)*Adjoint(X)) == " +  +\nY *X "
    assert pretty(Adjoint(X**2)) == "    +\n/ 2\\ \n\\X / "
    assert pretty(Adjoint(X)**2) == "    2\n/ +\\ \n\\X / "
    assert pretty(Adjoint(Inverse(X))) == "     +\n/ -1\\ \n\\X  / "
    assert pretty(Inverse(Adjoint(X))) == "    -1\n/ +\\  \n\\X /  "
    assert pretty(Adjoint(Transpose(X))) == "    +\n/ T\\ \n\\X / "
    assert pretty(Transpose(Adjoint(X))) == "    T\n/ +\\ \n\\X / "
    assert upretty(Adjoint(X)) == u" †\nX "
    assert upretty(Adjoint(X + Y)) == u"       †\n(X + Y) "
    assert upretty(Adjoint(X) + Adjoint(Y)) == u" †    †\nX  + Y "
    assert upretty(Adjoint(X*Y)) == u"     †\n(X⋅Y) "
    assert upretty(Adjoint(Y)*Adjoint(X)) == u" †  †\nY ⋅X "
    assert upretty(Adjoint(X**2)) == \
        u"    †\n⎛ 2⎞ \n⎝X ⎠ "
    assert upretty(Adjoint(X)**2) == \
        u"    2\n⎛ †⎞ \n⎝X ⎠ "
    assert upretty(Adjoint(Inverse(X))) == \
        u"     †\n⎛ -1⎞ \n⎝X  ⎠ "
    assert upretty(Inverse(Adjoint(X))) == \
        u"    -1\n⎛ †⎞  \n⎝X ⎠  "
    assert upretty(Adjoint(Transpose(X))) == \
        u"    †\n⎛ T⎞ \n⎝X ⎠ "
    assert upretty(Transpose(Adjoint(X))) == \
        u"    T\n⎛ †⎞ \n⎝X ⎠ "

def test_pretty_Trace_issue_9044():
    X = Matrix([[1, 2], [3, 4]])
    Y = Matrix([[2, 4], [6, 8]])
    ascii_str_1 = \
"""\
  /[1  2]\\
tr|[    ]|
  \[3  4]/\
"""
    ucode_str_1 = \
u("""\
  ⎛⎡1  2⎤⎞
tr⎜⎢    ⎥⎟
  ⎝⎣3  4⎦⎠\
""")
    ascii_str_2 = \
"""\
  /[1  2]\     /[2  4]\\
tr|[    ]| + tr|[    ]|
  \[3  4]/     \[6  8]/\
"""
    ucode_str_2 = \
u("""\
  ⎛⎡1  2⎤⎞     ⎛⎡2  4⎤⎞
tr⎜⎢    ⎥⎟ + tr⎜⎢    ⎥⎟
  ⎝⎣3  4⎦⎠     ⎝⎣6  8⎦⎠\
""")
    assert pretty(Trace(X)) == ascii_str_1
    assert upretty(Trace(X)) == ucode_str_1

    assert pretty(Trace(X) + Trace(Y)) == ascii_str_2
    assert upretty(Trace(X) + Trace(Y)) == ucode_str_2


def test_MatrixExpressions():
    n = Symbol('n', integer=True)
    X = MatrixSymbol('X', n, n)

    assert pretty(X) == upretty(X) == "X"

    Y = X[1:2:3, 4:5:6]

    ascii_str = ucode_str = "X[1:3, 4:6]"

    assert pretty(Y) == ascii_str
    assert upretty(Y) == ucode_str

    Z = X[1:10:2]

    ascii_str = ucode_str = "X[1:10:2, :n]"

    assert pretty(Z) == ascii_str
    assert upretty(Z) == ucode_str

def test_pretty_dotproduct():
    from sympy.matrices import Matrix, MatrixSymbol
    from sympy.matrices.expressions.dotproduct import DotProduct
    n = symbols("n", integer=True)
    A = MatrixSymbol('A', n, 1)
    B = MatrixSymbol('B', n, 1)
    C = Matrix(1, 3, [1, 2, 3])
    D = Matrix(1, 3, [1, 3, 4])

    assert pretty(DotProduct(A, B)) == u"A*B"
    assert pretty(DotProduct(C, D)) == u"[1  2  3]*[1  3  4]"
    assert upretty(DotProduct(A, B)) == u"A⋅B"
    assert upretty(DotProduct(C, D)) == u"[1  2  3]⋅[1  3  4]"


def test_pretty_piecewise():
    expr = Piecewise((x, x < 1), (x**2, True))
    ascii_str = \
"""\
/x   for x < 1\n\
|             \n\
< 2           \n\
|x   otherwise\n\
\             \
"""
    ucode_str = \
u("""\
⎧x   for x < 1\n\
⎪             \n\
⎨ 2           \n\
⎪x   otherwise\n\
⎩             \
""")
    assert pretty(expr) == ascii_str
    assert upretty(expr) == ucode_str

    expr = -Piecewise((x, x < 1), (x**2, True))
    ascii_str = \
"""\
 //x   for x < 1\\\n\
 ||             |\n\
-|< 2           |\n\
 ||x   otherwise|\n\
 \\\\             /\
"""
    ucode_str = \
u("""\
 ⎛⎧x   for x < 1⎞\n\
 ⎜⎪             ⎟\n\
-⎜⎨ 2           ⎟\n\
 ⎜⎪x   otherwise⎟\n\
 ⎝⎩             ⎠\
""")
    assert pretty(expr) == ascii_str
    assert upretty(expr) == ucode_str

    expr = x + Piecewise((x, x > 0), (y, True)) + Piecewise((x/y, x < 2),
    (y**2, x > 2), (1, True)) + 1
    ascii_str = \
"""\
                      //x            \    \n\
                      ||-   for x < 2|    \n\
                      ||y            |    \n\
    //x  for x > 0\   ||             |    \n\
x + |<            | + |< 2           | + 1\n\
    \\\\y  otherwise/   ||y   for x > 2|    \n\
                      ||             |    \n\
                      ||1   otherwise|    \n\
                      \\\\             /    \
"""
    ucode_str = \
u("""\
                      ⎛⎧x            ⎞    \n\
                      ⎜⎪─   for x < 2⎟    \n\
                      ⎜⎪y            ⎟    \n\
    ⎛⎧x  for x > 0⎞   ⎜⎪             ⎟    \n\
x + ⎜⎨            ⎟ + ⎜⎨ 2           ⎟ + 1\n\
    ⎝⎩y  otherwise⎠   ⎜⎪y   for x > 2⎟    \n\
                      ⎜⎪             ⎟    \n\
                      ⎜⎪1   otherwise⎟    \n\
                      ⎝⎩             ⎠    \
""")
    assert pretty(expr) == ascii_str
    assert upretty(expr) == ucode_str

    expr = x - Piecewise((x, x > 0), (y, True)) + Piecewise((x/y, x < 2),
    (y**2, x > 2), (1, True)) + 1
    ascii_str = \
"""\
                      //x            \    \n\
                      ||-   for x < 2|    \n\
                      ||y            |    \n\
    //x  for x > 0\   ||             |    \n\
x - |<            | + |< 2           | + 1\n\
    \\\\y  otherwise/   ||y   for x > 2|    \n\
                      ||             |    \n\
                      ||1   otherwise|    \n\
                      \\\\             /    \
"""
    ucode_str = \
u("""\
                      ⎛⎧x            ⎞    \n\
                      ⎜⎪─   for x < 2⎟    \n\
                      ⎜⎪y            ⎟    \n\
    ⎛⎧x  for x > 0⎞   ⎜⎪             ⎟    \n\
x - ⎜⎨            ⎟ + ⎜⎨ 2           ⎟ + 1\n\
    ⎝⎩y  otherwise⎠   ⎜⎪y   for x > 2⎟    \n\
                      ⎜⎪             ⎟    \n\
                      ⎜⎪1   otherwise⎟    \n\
                      ⎝⎩             ⎠    \
""")
    assert pretty(expr) == ascii_str
    assert upretty(expr) == ucode_str

    expr = x*Piecewise((x, x > 0), (y, True))
    ascii_str = \
"""\
  //x  for x > 0\\\n\
x*|<            |\n\
  \\\\y  otherwise/\
"""
    ucode_str = \
u("""\
  ⎛⎧x  for x > 0⎞\n\
x⋅⎜⎨            ⎟\n\
  ⎝⎩y  otherwise⎠\
""")
    assert pretty(expr) == ascii_str
    assert upretty(expr) == ucode_str

    expr = Piecewise((x, x > 0), (y, True))*Piecewise((x/y, x < 2), (y**2, x >
    2), (1, True))
    ascii_str = \
"""\
                //x            \\\n\
                ||-   for x < 2|\n\
                ||y            |\n\
//x  for x > 0\ ||             |\n\
|<            |*|< 2           |\n\
\\\\y  otherwise/ ||y   for x > 2|\n\
                ||             |\n\
                ||1   otherwise|\n\
                \\\\             /\
"""
    ucode_str = \
u("""\
                ⎛⎧x            ⎞\n\
                ⎜⎪─   for x < 2⎟\n\
                ⎜⎪y            ⎟\n\
⎛⎧x  for x > 0⎞ ⎜⎪             ⎟\n\
⎜⎨            ⎟⋅⎜⎨ 2           ⎟\n\
⎝⎩y  otherwise⎠ ⎜⎪y   for x > 2⎟\n\
                ⎜⎪             ⎟\n\
                ⎜⎪1   otherwise⎟\n\
                ⎝⎩             ⎠\
""")
    assert pretty(expr) == ascii_str
    assert upretty(expr) == ucode_str

    expr = -Piecewise((x, x > 0), (y, True))*Piecewise((x/y, x < 2), (y**2, x
        > 2), (1, True))
    ascii_str = \
"""\
                 //x            \\\n\
                 ||-   for x < 2|\n\
                 ||y            |\n\
 //x  for x > 0\ ||             |\n\
-|<            |*|< 2           |\n\
 \\\\y  otherwise/ ||y   for x > 2|\n\
                 ||             |\n\
                 ||1   otherwise|\n\
                 \\\\             /\
"""
    ucode_str = \
u("""\
                 ⎛⎧x            ⎞\n\
                 ⎜⎪─   for x < 2⎟\n\
                 ⎜⎪y            ⎟\n\
 ⎛⎧x  for x > 0⎞ ⎜⎪             ⎟\n\
-⎜⎨            ⎟⋅⎜⎨ 2           ⎟\n\
 ⎝⎩y  otherwise⎠ ⎜⎪y   for x > 2⎟\n\
                 ⎜⎪             ⎟\n\
                 ⎜⎪1   otherwise⎟\n\
                 ⎝⎩             ⎠\
""")
    assert pretty(expr) == ascii_str
    assert upretty(expr) == ucode_str

    expr = Piecewise((0, Abs(1/y) < 1), (1, Abs(y) < 1), (y*meijerg(((2, 1),
        ()), ((), (1, 0)), 1/y), True))
    ascii_str = \
"""\
/                                |1|    \n\
|            0               for |-| < 1\n\
|                                |y|    \n\
|                                       \n\
<            1               for |y| < 1\n\
|                                       \n\
|   __0, 2 /2, 1       | 1\             \n\
|y*/__     |           | -|   otherwise \n\
\  \\_|2, 2 \      1, 0 | y/             \
"""
    ucode_str = \
u("""\
⎧                                │1│    \n\
⎪            0               for │─│ < 1\n\
⎪                                │y│    \n\
⎪                                       \n\
⎨            1               for │y│ < 1\n\
⎪                                       \n\
⎪  ╭─╮0, 2 ⎛2, 1       │ 1⎞             \n\
⎪y⋅│╶┐     ⎜           │ ─⎟   otherwise \n\
⎩  ╰─╯2, 2 ⎝      1, 0 │ y⎠             \
""")
    assert pretty(expr) == ascii_str
    assert upretty(expr) == ucode_str

    # XXX: We have to use evaluate=False here because Piecewise._eval_power
    # denests the power.
    expr = Pow(Piecewise((x, x > 0), (y, True)), 2, evaluate=False)
    ascii_str = \
"""\
               2\n\
//x  for x > 0\ \n\
|<            | \n\
\\\\y  otherwise/ \
"""
    ucode_str = \
u("""\
               2\n\
⎛⎧x  for x > 0⎞ \n\
⎜⎨            ⎟ \n\
⎝⎩y  otherwise⎠ \
""")
    assert pretty(expr) == ascii_str
    assert upretty(expr) == ucode_str

def test_pretty_seq():
    expr = ()
    ascii_str = \
"""\
()\
"""
    ucode_str = \
u("""\
()\
""")
    assert pretty(expr) == ascii_str
    assert upretty(expr) == ucode_str

    expr = []
    ascii_str = \
"""\
[]\
"""
    ucode_str = \
u("""\
[]\
""")
    assert pretty(expr) == ascii_str
    assert upretty(expr) == ucode_str

    expr = {}
    expr_2 = {}
    ascii_str = \
"""\
{}\
"""
    ucode_str = \
u("""\
{}\
""")
    assert pretty(expr) == ascii_str
    assert pretty(expr_2) == ascii_str
    assert upretty(expr) == ucode_str
    assert upretty(expr_2) == ucode_str

    expr = (1/x,)
    ascii_str = \
"""\
 1  \n\
(-,)\n\
 x  \
"""
    ucode_str = \
u("""\
⎛1 ⎞\n\
⎜─,⎟\n\
⎝x ⎠\
""")
    assert pretty(expr) == ascii_str
    assert upretty(expr) == ucode_str

    expr = [x**2, 1/x, x, y, sin(th)**2/cos(ph)**2]
    ascii_str = \
"""\
                 2        \n\
  2  1        sin (theta) \n\
[x , -, x, y, -----------]\n\
     x            2       \n\
               cos (phi)  \
"""
    ucode_str = \
u("""\
⎡                2   ⎤\n\
⎢ 2  1        sin (θ)⎥\n\
⎢x , ─, x, y, ───────⎥\n\
⎢    x           2   ⎥\n\
⎣             cos (φ)⎦\
""")
    assert pretty(expr) == ascii_str
    assert upretty(expr) == ucode_str

    expr = (x**2, 1/x, x, y, sin(th)**2/cos(ph)**2)
    ascii_str = \
"""\
                 2        \n\
  2  1        sin (theta) \n\
(x , -, x, y, -----------)\n\
     x            2       \n\
               cos (phi)  \
"""
    ucode_str = \
u("""\
⎛                2   ⎞\n\
⎜ 2  1        sin (θ)⎟\n\
⎜x , ─, x, y, ───────⎟\n\
⎜    x           2   ⎟\n\
⎝             cos (φ)⎠\
""")
    assert pretty(expr) == ascii_str
    assert upretty(expr) == ucode_str

    expr = Tuple(x**2, 1/x, x, y, sin(th)**2/cos(ph)**2)
    ascii_str = \
"""\
                 2        \n\
  2  1        sin (theta) \n\
(x , -, x, y, -----------)\n\
     x            2       \n\
               cos (phi)  \
"""
    ucode_str = \
u("""\
⎛                2   ⎞\n\
⎜ 2  1        sin (θ)⎟\n\
⎜x , ─, x, y, ───────⎟\n\
⎜    x           2   ⎟\n\
⎝             cos (φ)⎠\
""")
    assert pretty(expr) == ascii_str
    assert upretty(expr) == ucode_str

    expr = {x: sin(x)}
    expr_2 = Dict({x: sin(x)})
    ascii_str = \
"""\
{x: sin(x)}\
"""
    ucode_str = \
u("""\
{x: sin(x)}\
""")
    assert pretty(expr) == ascii_str
    assert pretty(expr_2) == ascii_str
    assert upretty(expr) == ucode_str
    assert upretty(expr_2) == ucode_str

    expr = {1/x: 1/y, x: sin(x)**2}
    expr_2 = Dict({1/x: 1/y, x: sin(x)**2})
    ascii_str = \
"""\
 1  1        2    \n\
{-: -, x: sin (x)}\n\
 x  y             \
"""
    ucode_str = \
u("""\
⎧1  1        2   ⎫\n\
⎨─: ─, x: sin (x)⎬\n\
⎩x  y            ⎭\
""")
    assert pretty(expr) == ascii_str
    assert pretty(expr_2) == ascii_str
    assert upretty(expr) == ucode_str
    assert upretty(expr_2) == ucode_str

    # There used to be a bug with pretty-printing sequences of even height.
    expr = [x**2]
    ascii_str = \
"""\
  2 \n\
[x ]\
"""
    ucode_str = \
u("""\
⎡ 2⎤\n\
⎣x ⎦\
""")
    assert pretty(expr) == ascii_str
    assert upretty(expr) == ucode_str

    expr = (x**2,)
    ascii_str = \
"""\
  2  \n\
(x ,)\
"""
    ucode_str = \
u("""\
⎛ 2 ⎞\n\
⎝x ,⎠\
""")
    assert pretty(expr) == ascii_str
    assert upretty(expr) == ucode_str

    expr = Tuple(x**2)
    ascii_str = \
"""\
  2  \n\
(x ,)\
"""
    ucode_str = \
u("""\
⎛ 2 ⎞\n\
⎝x ,⎠\
""")
    assert pretty(expr) == ascii_str
    assert upretty(expr) == ucode_str

    expr = {x**2: 1}
    expr_2 = Dict({x**2: 1})
    ascii_str = \
"""\
  2    \n\
{x : 1}\
"""
    ucode_str = \
u("""\
⎧ 2   ⎫\n\
⎨x : 1⎬\n\
⎩     ⎭\
""")
    assert pretty(expr) == ascii_str
    assert pretty(expr_2) == ascii_str
    assert upretty(expr) == ucode_str
    assert upretty(expr_2) == ucode_str


def test_any_object_in_sequence():
    # Cf. issue 5306
    b1 = Basic()
    b2 = Basic(Basic())

    expr = [b2, b1]
    assert pretty(expr) == "[Basic(Basic()), Basic()]"
    assert upretty(expr) == u"[Basic(Basic()), Basic()]"

    expr = {b2, b1}
    assert pretty(expr) == "set([Basic(), Basic(Basic())])"
    assert upretty(expr) == u"set([Basic(), Basic(Basic())])"

    expr = {b2: b1, b1: b2}
    expr2 = Dict({b2: b1, b1: b2})
    assert pretty(expr) == "{Basic(): Basic(Basic()), Basic(Basic()): Basic()}"
    assert pretty(
        expr2) == "{Basic(): Basic(Basic()), Basic(Basic()): Basic()}"
    assert upretty(
        expr) == u"{Basic(): Basic(Basic()), Basic(Basic()): Basic()}"
    assert upretty(
        expr2) == u"{Basic(): Basic(Basic()), Basic(Basic()): Basic()}"


def test_pretty_sets():
    s = FiniteSet
    assert pretty(s(*[x*y, x**2])) == \
"""\
  2      \n\
{x , x*y}\
"""
    assert pretty(s(*range(1, 6))) == "{1, 2, 3, 4, 5}"
    assert pretty(s(*range(1, 13))) == "{1, 2, 3, 4, 5, 6, 7, 8, 9, 10, 11, 12}"
    for s in (frozenset, set):
        assert pretty(s([x*y, x**2])) == \
"""\
%s   2       \n\
%s([x , x*y])\
""" % (" " * len(s.__name__), s.__name__)
        assert pretty(s(range(1, 6))) == "%s([1, 2, 3, 4, 5])" % s.__name__
        assert pretty(s(range(1, 13))) == \
            "%s([1, 2, 3, 4, 5, 6, 7, 8, 9, 10, 11, 12])" % s.__name__

    assert pretty(Range(0, 3, 1)) == '{0, 1, 2}'

    ascii_str = '{0, 1, ..., 29}'
    ucode_str = u'{0, 1, …, 29}'
    assert pretty(Range(0, 30, 1)) == ascii_str
    assert upretty(Range(0, 30, 1)) == ucode_str

    ascii_str = '{30, 29, ..., 2}'
    ucode_str = u('{30, 29, …, 2}')
    assert pretty(Range(30, 1, -1)) == ascii_str
    assert upretty(Range(30, 1, -1)) == ucode_str

    ascii_str = '{0, 2, ..., oo}'
    ucode_str = u'{0, 2, …, ∞}'
    assert pretty(Range(0, oo, 2)) == ascii_str
    assert upretty(Range(0, oo, 2)) == ucode_str

    ascii_str = '{oo, ..., 2, 0}'
    ucode_str = u('{∞, …, 2, 0}')
    assert pretty(Range(oo, -2, -2)) == ascii_str
    assert upretty(Range(oo, -2, -2)) == ucode_str

    ascii_str = '{-2, -3, ..., -oo}'
    ucode_str = u('{-2, -3, …, -∞}')
    assert pretty(Range(-2, -oo, -1)) == ascii_str
    assert upretty(Range(-2, -oo, -1)) == ucode_str



def test_pretty_ConditionSet():
    from sympy import ConditionSet
    ascii_str = '{x | x in (-oo, oo) and sin(x) = 0}'
    ucode_str = u'{x | x ∊ ℝ ∧ sin(x) = 0}'
    assert pretty(ConditionSet(x, Eq(sin(x), 0), S.Reals)) == ascii_str
    assert upretty(ConditionSet(x, Eq(sin(x), 0), S.Reals)) == ucode_str

    assert pretty(ConditionSet(x, Contains(x, S.Reals, evaluate=False), FiniteSet(1))) == '{1}'
    assert upretty(ConditionSet(x, Contains(x, S.Reals, evaluate=False), FiniteSet(1))) == u'{1}'

    assert pretty(ConditionSet(x, And(x > 1, x < -1), FiniteSet(1, 2, 3))) == "EmptySet()"
    assert upretty(ConditionSet(x, And(x > 1, x < -1), FiniteSet(1, 2, 3))) == u"∅"

    assert pretty(ConditionSet(x, Or(x > 1, x < -1), FiniteSet(1, 2))) == '{2}'
    assert upretty(ConditionSet(x, Or(x > 1, x < -1), FiniteSet(1, 2))) == u'{2}'


def test_pretty_ComplexRegion():
    from sympy import ComplexRegion
    ucode_str = u'{x + y⋅ⅈ | x, y ∊ [3, 5] × [4, 6]}'
    assert upretty(ComplexRegion(Interval(3, 5)*Interval(4, 6))) == ucode_str

    ucode_str = u'{r⋅(ⅈ⋅sin(θ) + cos(θ)) | r, θ ∊ [0, 1] × [0, 2⋅π)}'
    assert upretty(ComplexRegion(Interval(0, 1)*Interval(0, 2*pi), polar=True)) == ucode_str

def test_pretty_Union_issue_10414():
    a, b = Interval(2, 3), Interval(4, 7)
    ucode_str = u'[2, 3] ∪ [4, 7]'
    ascii_str = '[2, 3] U [4, 7]'
    assert upretty(Union(a, b)) == ucode_str
    assert pretty(Union(a, b)) == ascii_str

def test_pretty_Intersection_issue_10414():
    x, y, z, w = symbols('x, y, z, w')
    a, b = Interval(x, y), Interval(z, w)
    ucode_str = u'[x, y] ∩ [z, w]'
    ascii_str = '[x, y] n [z, w]'
    assert upretty(Intersection(a, b)) == ucode_str
    assert pretty(Intersection(a, b)) == ascii_str

def test_ProductSet_paranthesis():
    ucode_str = u'([4, 7] × {1, 2}) ∪ ([2, 3] × [4, 7])'

    a, b, c = Interval(2, 3), Interval(4, 7), Interval(1, 9)
    assert upretty(Union(a*b, b*FiniteSet(1, 2))) == ucode_str

def test_ProductSet_prod_char_issue_10413():
    ascii_str = '[2, 3] x [4, 7]'
    ucode_str = u'[2, 3] × [4, 7]'

    a, b = Interval(2, 3), Interval(4, 7)
    assert pretty(a*b) == ascii_str
    assert upretty(a*b) == ucode_str

def test_pretty_sequences():
    s1 = SeqFormula(a**2, (0, oo))
    s2 = SeqPer((1, 2))

    ascii_str = '[0, 1, 4, 9, ...]'
    ucode_str = u'[0, 1, 4, 9, …]'

    assert pretty(s1) == ascii_str
    assert upretty(s1) == ucode_str

    ascii_str = '[1, 2, 1, 2, ...]'
    ucode_str = u'[1, 2, 1, 2, …]'
    assert pretty(s2) == ascii_str
    assert upretty(s2) == ucode_str

    s3 = SeqFormula(a**2, (0, 2))
    s4 = SeqPer((1, 2), (0, 2))

    ascii_str = '[0, 1, 4]'
    ucode_str = u'[0, 1, 4]'

    assert pretty(s3) == ascii_str
    assert upretty(s3) == ucode_str

    ascii_str = '[1, 2, 1]'
    ucode_str = u'[1, 2, 1]'
    assert pretty(s4) == ascii_str
    assert upretty(s4) == ucode_str

    s5 = SeqFormula(a**2, (-oo, 0))
    s6 = SeqPer((1, 2), (-oo, 0))

    ascii_str = '[..., 9, 4, 1, 0]'
    ucode_str = u'[…, 9, 4, 1, 0]'

    assert pretty(s5) == ascii_str
    assert upretty(s5) == ucode_str

    ascii_str = '[..., 2, 1, 2, 1]'
    ucode_str = u'[…, 2, 1, 2, 1]'
    assert pretty(s6) == ascii_str
    assert upretty(s6) == ucode_str

    ascii_str = '[1, 3, 5, 11, ...]'
    ucode_str = u'[1, 3, 5, 11, …]'

    assert pretty(SeqAdd(s1, s2)) == ascii_str
    assert upretty(SeqAdd(s1, s2)) == ucode_str

    ascii_str = '[1, 3, 5]'
    ucode_str = u'[1, 3, 5]'

    assert pretty(SeqAdd(s3, s4)) == ascii_str
    assert upretty(SeqAdd(s3, s4)) == ucode_str

    ascii_str = '[..., 11, 5, 3, 1]'
    ucode_str = u'[…, 11, 5, 3, 1]'

    assert pretty(SeqAdd(s5, s6)) == ascii_str
    assert upretty(SeqAdd(s5, s6)) == ucode_str

    ascii_str = '[0, 2, 4, 18, ...]'
    ucode_str = u'[0, 2, 4, 18, …]'

    assert pretty(SeqMul(s1, s2)) == ascii_str
    assert upretty(SeqMul(s1, s2)) == ucode_str

    ascii_str = '[0, 2, 4]'
    ucode_str = u'[0, 2, 4]'

    assert pretty(SeqMul(s3, s4)) == ascii_str
    assert upretty(SeqMul(s3, s4)) == ucode_str

    ascii_str = '[..., 18, 4, 2, 0]'
    ucode_str = u'[…, 18, 4, 2, 0]'

    assert pretty(SeqMul(s5, s6)) == ascii_str
    assert upretty(SeqMul(s5, s6)) == ucode_str


def test_pretty_FourierSeries():
    f = fourier_series(x, (x, -pi, pi))

    ascii_str = \
"""\
                      2*sin(3*x)      \n\
2*sin(x) - sin(2*x) + ---------- + ...\n\
                          3           \
"""

    ucode_str = \
u("""\
                      2⋅sin(3⋅x)    \n\
2⋅sin(x) - sin(2⋅x) + ────────── + …\n\
                          3         \
""")

    assert pretty(f) == ascii_str
    assert upretty(f) == ucode_str


def test_pretty_FormalPowerSeries():
    f = fps(log(1 + x))

    ascii_str = \
"""\
     2    3    4    5        \n\
    x    x    x    x     / 6\\\n\
x - -- + -- - -- + -- + O\\x /\n\
    2    3    4    5         \
"""

    ucode_str = \
u("""\
     2    3    4    5        \n\
    x    x    x    x     ⎛ 6⎞\n\
x - ── + ── - ── + ── + O⎝x ⎠\n\
    2    3    4    5         \
""")

    assert pretty(f) == ascii_str
    assert upretty(f) == ucode_str


def test_pretty_limits():
    expr = Limit(x, x, oo)
    ascii_str = \
"""\
 lim x\n\
x->oo \
"""
    ucode_str = \
u("""\
lim x\n\
x─→∞ \
""")
    assert pretty(expr) == ascii_str
    assert upretty(expr) == ucode_str

    expr = Limit(x**2, x, 0)
    ascii_str = \
"""\
      2\n\
 lim x \n\
x->0+  \
"""
    ucode_str = \
u("""\
      2\n\
 lim x \n\
x─→0⁺  \
""")
    assert pretty(expr) == ascii_str
    assert upretty(expr) == ucode_str

    expr = Limit(1/x, x, 0)
    ascii_str = \
"""\
     1\n\
 lim -\n\
x->0+x\
"""
    ucode_str = \
u("""\
     1\n\
 lim ─\n\
x─→0⁺x\
""")
    assert pretty(expr) == ascii_str
    assert upretty(expr) == ucode_str

    expr = Limit(sin(x)/x, x, 0)
    ascii_str = \
"""\
     /sin(x)\\\n\
 lim |------|\n\
x->0+\\  x   /\
"""
    ucode_str = \
u("""\
     ⎛sin(x)⎞\n\
 lim ⎜──────⎟\n\
x─→0⁺⎝  x   ⎠\
""")
    assert pretty(expr) == ascii_str
    assert upretty(expr) == ucode_str

    expr = Limit(sin(x)/x, x, 0, "-")
    ascii_str = \
"""\
     /sin(x)\\\n\
 lim |------|\n\
x->0-\\  x   /\
"""
    ucode_str = \
u("""\
     ⎛sin(x)⎞\n\
 lim ⎜──────⎟\n\
x─→0⁻⎝  x   ⎠\
""")
    assert pretty(expr) == ascii_str
    assert upretty(expr) == ucode_str

    expr = Limit(x + sin(x), x, 0)
    ascii_str = \
"""\
 lim (x + sin(x))\n\
x->0+            \
"""
    ucode_str = \
u("""\
 lim (x + sin(x))\n\
x─→0⁺            \
""")
    assert pretty(expr) == ascii_str
    assert upretty(expr) == ucode_str

    expr = Limit(x, x, 0)**2
    ascii_str = \
"""\
        2\n\
/ lim x\\ \n\
\\x->0+ / \
"""
    ucode_str = \
u("""\
        2\n\
⎛ lim x⎞ \n\
⎝x─→0⁺ ⎠ \
""")
    assert pretty(expr) == ascii_str
    assert upretty(expr) == ucode_str

    expr = Limit(x*Limit(y/2,y,0), x, 0)
    ascii_str = \
"""\
     /       /y\\\\\n\
 lim |x* lim |-||\n\
x->0+\\  y->0+\\2//\
"""
    ucode_str = \
u("""\
     ⎛       ⎛y⎞⎞\n\
 lim ⎜x⋅ lim ⎜─⎟⎟\n\
x─→0⁺⎝  y─→0⁺⎝2⎠⎠\
""")
    assert pretty(expr) == ascii_str
    assert upretty(expr) == ucode_str

    expr = 2*Limit(x*Limit(y/2,y,0), x, 0)
    ascii_str = \
"""\
       /       /y\\\\\n\
2* lim |x* lim |-||\n\
  x->0+\\  y->0+\\2//\
"""
    ucode_str = \
u("""\
       ⎛       ⎛y⎞⎞\n\
2⋅ lim ⎜x⋅ lim ⎜─⎟⎟\n\
  x─→0⁺⎝  y─→0⁺⎝2⎠⎠\
""")
    assert pretty(expr) == ascii_str
    assert upretty(expr) == ucode_str


def test_pretty_ComplexRootOf():
    expr = rootof(x**5 + 11*x - 2, 0)
    ascii_str = \
"""\
       / 5              \\\n\
CRootOf\\x  + 11*x - 2, 0/\
"""
    ucode_str = \
u("""\
       ⎛ 5              ⎞\n\
CRootOf⎝x  + 11⋅x - 2, 0⎠\
""")

    assert pretty(expr) == ascii_str
    assert upretty(expr) == ucode_str


def test_pretty_RootSum():
    expr = RootSum(x**5 + 11*x - 2, auto=False)
    ascii_str = \
"""\
       / 5           \\\n\
RootSum\\x  + 11*x - 2/\
"""
    ucode_str = \
u("""\
       ⎛ 5           ⎞\n\
RootSum⎝x  + 11⋅x - 2⎠\
""")

    assert pretty(expr) == ascii_str
    assert upretty(expr) == ucode_str

    expr = RootSum(x**5 + 11*x - 2, Lambda(z, exp(z)))
    ascii_str = \
"""\
       / 5                   z\\\n\
RootSum\\x  + 11*x - 2, z -> e /\
"""
    ucode_str = \
u("""\
       ⎛ 5                  z⎞\n\
RootSum⎝x  + 11⋅x - 2, z ↦ ℯ ⎠\
""")

    assert pretty(expr) == ascii_str
    assert upretty(expr) == ucode_str


def test_GroebnerBasis():
    expr = groebner([], x, y)

    ascii_str = \
"""\
GroebnerBasis([], x, y, domain=ZZ, order=lex)\
"""
    ucode_str = \
u("""\
GroebnerBasis([], x, y, domain=ℤ, order=lex)\
""")

    assert pretty(expr) == ascii_str
    assert upretty(expr) == ucode_str

    F = [x**2 - 3*y - x + 1, y**2 - 2*x + y - 1]
    expr = groebner(F, x, y, order='grlex')

    ascii_str = \
"""\
             /[ 2                 2              ]                              \\\n\
GroebnerBasis\\[x  - x - 3*y + 1, y  - 2*x + y - 1], x, y, domain=ZZ, order=grlex/\
"""
    ucode_str = \
u("""\
             ⎛⎡ 2                 2              ⎤                             ⎞\n\
GroebnerBasis⎝⎣x  - x - 3⋅y + 1, y  - 2⋅x + y - 1⎦, x, y, domain=ℤ, order=grlex⎠\
""")

    assert pretty(expr) == ascii_str
    assert upretty(expr) == ucode_str

    expr = expr.fglm('lex')

    ascii_str = \
"""\
             /[       2           4      3      2           ]                            \\\n\
GroebnerBasis\\[2*x - y  - y + 1, y  + 2*y  - 3*y  - 16*y + 7], x, y, domain=ZZ, order=lex/\
"""
    ucode_str = \
u("""\
             ⎛⎡       2           4      3      2           ⎤                           ⎞\n\
GroebnerBasis⎝⎣2⋅x - y  - y + 1, y  + 2⋅y  - 3⋅y  - 16⋅y + 7⎦, x, y, domain=ℤ, order=lex⎠\
""")

    assert pretty(expr) == ascii_str
    assert upretty(expr) == ucode_str


def test_pretty_Boolean():
    expr = Not(x, evaluate=False)

    assert pretty(expr) == "Not(x)"
    assert upretty(expr) == u"¬x"

    expr = And(x, y)

    assert pretty(expr) == "And(x, y)"
    assert upretty(expr) == u"x ∧ y"

    expr = Or(x, y)

    assert pretty(expr) == "Or(x, y)"
    assert upretty(expr) == u"x ∨ y"

    syms = symbols('a:f')
    expr = And(*syms)

    assert pretty(expr) == "And(a, b, c, d, e, f)"
    assert upretty(expr) == u"a ∧ b ∧ c ∧ d ∧ e ∧ f"

    expr = Or(*syms)

    assert pretty(expr) == "Or(a, b, c, d, e, f)"
    assert upretty(expr) == u"a ∨ b ∨ c ∨ d ∨ e ∨ f"

    expr = Xor(x, y, evaluate=False)

    assert pretty(expr) == "Xor(x, y)"
    assert upretty(expr) == u"x ⊻ y"

    expr = Nand(x, y, evaluate=False)

    assert pretty(expr) == "Nand(x, y)"
    assert upretty(expr) == u"x ⊼ y"

    expr = Nor(x, y, evaluate=False)

    assert pretty(expr) == "Nor(x, y)"
    assert upretty(expr) == u"x ⊽ y"

    expr = Implies(x, y, evaluate=False)

    assert pretty(expr) == "Implies(x, y)"
    assert upretty(expr) == u"x → y"

    # don't sort args
    expr = Implies(y, x, evaluate=False)

    assert pretty(expr) == "Implies(y, x)"
    assert upretty(expr) == u"y → x"

    expr = Equivalent(x, y, evaluate=False)

    assert pretty(expr) == "Equivalent(x, y)"
    assert upretty(expr) == u"x ≡ y"

    expr = Equivalent(y, x, evaluate=False)

    assert pretty(expr) == "Equivalent(x, y)"
    assert upretty(expr) == u"x ≡ y"


def test_pretty_Domain():
    expr = FF(23)

    assert pretty(expr) == "GF(23)"
    assert upretty(expr) == u"ℤ₂₃"

    expr = ZZ

    assert pretty(expr) == "ZZ"
    assert upretty(expr) == u"ℤ"

    expr = QQ

    assert pretty(expr) == "QQ"
    assert upretty(expr) == u"ℚ"

    expr = RR

    assert pretty(expr) == "RR"
    assert upretty(expr) == u"ℝ"

    expr = QQ[x]

    assert pretty(expr) == "QQ[x]"
    assert upretty(expr) == u"ℚ[x]"

    expr = QQ[x, y]

    assert pretty(expr) == "QQ[x, y]"
    assert upretty(expr) == u"ℚ[x, y]"

    expr = ZZ.frac_field(x)

    assert pretty(expr) == "ZZ(x)"
    assert upretty(expr) == u"ℤ(x)"

    expr = ZZ.frac_field(x, y)

    assert pretty(expr) == "ZZ(x, y)"
    assert upretty(expr) == u"ℤ(x, y)"

    expr = QQ.poly_ring(x, y, order=grlex)

    assert pretty(expr) == "QQ[x, y, order=grlex]"
    assert upretty(expr) == u"ℚ[x, y, order=grlex]"

    expr = QQ.poly_ring(x, y, order=ilex)

    assert pretty(expr) == "QQ[x, y, order=ilex]"
    assert upretty(expr) == u"ℚ[x, y, order=ilex]"


def test_pretty_prec():
    assert xpretty(S("0.3"), full_prec=True, wrap_line=False) == "0.300000000000000"
    assert xpretty(S("0.3"), full_prec="auto", wrap_line=False) == "0.300000000000000"
    assert xpretty(S("0.3"), full_prec=False, wrap_line=False) == "0.3"
    assert xpretty(S("0.3")*x, full_prec=True, use_unicode=False, wrap_line=False) in [
        "0.300000000000000*x",
        "x*0.300000000000000"
    ]
    assert xpretty(S("0.3")*x, full_prec="auto", use_unicode=False, wrap_line=False) in [
        "0.3*x",
        "x*0.3"
    ]
    assert xpretty(S("0.3")*x, full_prec=False, use_unicode=False, wrap_line=False) in [
        "0.3*x",
        "x*0.3"
    ]


def test_pprint():
    import sys
    from sympy.core.compatibility import StringIO
    fd = StringIO()
    sso = sys.stdout
    sys.stdout = fd
    try:
        pprint(pi, use_unicode=False, wrap_line=False)
    finally:
        sys.stdout = sso
    assert fd.getvalue() == 'pi\n'


def test_pretty_class():
    """Test that the printer dispatcher correctly handles classes."""
    class C:
        pass   # C has no .__class__ and this was causing problems

    class D(object):
        pass

    assert pretty( C ) == str( C )
    assert pretty( D ) == str( D )


def test_pretty_no_wrap_line():
    huge_expr = 0
    for i in range(20):
        huge_expr += i*sin(i + x)
    assert xpretty(huge_expr            ).find('\n') != -1
    assert xpretty(huge_expr, wrap_line=False).find('\n') == -1


def test_settings():
    raises(TypeError, lambda: pretty(S(4), method="garbage"))


def test_pretty_sum():
    from sympy.abc import x, a, b, k, m, n

    expr = Sum(k**k, (k, 0, n))
    ascii_str = \
"""\
  n     \n\
 ___    \n\
 \\  `   \n\
  \\    k\n\
  /   k \n\
 /__,   \n\
k = 0   \
"""
    ucode_str = \
u("""\
  n     \n\
 ___    \n\
 ╲      \n\
  ╲    k\n\
  ╱   k \n\
 ╱      \n\
 ‾‾‾    \n\
k = 0   \
""")
    assert pretty(expr) == ascii_str
    assert upretty(expr) == ucode_str

    expr = Sum(k**(Integral(x**n, (x, -oo, oo))), (k, 0, n**n))
    ascii_str = \
"""\
    n             \n\
   n              \n\
______            \n\
\\     `           \n\
 \\        oo      \n\
  \\        /      \n\
   \\      |       \n\
    \\     |   n   \n\
     )    |  x  dx\n\
    /     |       \n\
   /     /        \n\
  /      -oo      \n\
 /      k         \n\
/_____,           \n\
 k = 0            \
"""
    ucode_str = \
u("""\
   n            \n\
  n             \n\
______          \n\
╲               \n\
 ╲      ∞       \n\
  ╲     ⌠       \n\
   ╲    ⎮   n   \n\
    ╲   ⎮  x  dx\n\
    ╱   ⌡       \n\
   ╱    -∞      \n\
  ╱    k        \n\
 ╱              \n\
╱               \n\
‾‾‾‾‾‾          \n\
k = 0           \
""")
    assert pretty(expr) == ascii_str
    assert upretty(expr) == ucode_str

    expr = Sum(k**(
        Integral(x**n, (x, -oo, oo))), (k, 0, Integral(x**x, (x, -oo, oo))))
    ascii_str = \
"""\
 oo                 \n\
  /                 \n\
 |                  \n\
 |   x              \n\
 |  x  dx           \n\
 |                  \n\
/                   \n\
-oo                 \n\
 ______             \n\
 \\     `            \n\
  \\         oo      \n\
   \\         /      \n\
    \\       |       \n\
     \\      |   n   \n\
      )     |  x  dx\n\
     /      |       \n\
    /      /        \n\
   /       -oo      \n\
  /       k         \n\
 /_____,            \n\
  k = 0             \
"""
    ucode_str = \
u("""\
∞                 \n\
⌠                 \n\
⎮   x             \n\
⎮  x  dx          \n\
⌡                 \n\
-∞                \n\
 ______           \n\
 ╲                \n\
  ╲       ∞       \n\
   ╲      ⌠       \n\
    ╲     ⎮   n   \n\
     ╲    ⎮  x  dx\n\
     ╱    ⌡       \n\
    ╱     -∞      \n\
   ╱     k        \n\
  ╱               \n\
 ╱                \n\
 ‾‾‾‾‾‾           \n\
 k = 0            \
""")
    assert pretty(expr) == ascii_str
    assert upretty(expr) == ucode_str

    expr = Sum(k**(Integral(x**n, (x, -oo, oo))), (
        k, x + n + x**2 + n**2 + (x/n) + (1/x), Integral(x**x, (x, -oo, oo))))
    ascii_str = \
"""\
          oo                          \n\
           /                          \n\
          |                           \n\
          |   x                       \n\
          |  x  dx                    \n\
          |                           \n\
         /                            \n\
         -oo                          \n\
          ______                      \n\
          \     `                     \n\
           \                  oo      \n\
            \                  /      \n\
             \                |       \n\
              \               |   n   \n\
               )              |  x  dx\n\
              /               |       \n\
             /               /        \n\
            /                -oo      \n\
           /                k         \n\
          /_____,                     \n\
     2        2       1   x           \n\
k = n  + n + x  + x + - + -           \n\
                      x   n           \
"""
    ucode_str = \
u("""\
          ∞                          \n\
          ⌠                          \n\
          ⎮   x                      \n\
          ⎮  x  dx                   \n\
          ⌡                          \n\
          -∞                         \n\
           ______                    \n\
           ╲                         \n\
            ╲                ∞       \n\
             ╲               ⌠       \n\
              ╲              ⎮   n   \n\
               ╲             ⎮  x  dx\n\
               ╱             ⌡       \n\
              ╱              -∞      \n\
             ╱              k        \n\
            ╱                        \n\
           ╱                         \n\
           ‾‾‾‾‾‾                    \n\
     2        2       1   x          \n\
k = n  + n + x  + x + ─ + ─          \n\
                      x   n          \
""")
    assert pretty(expr) == ascii_str
    assert upretty(expr) == ucode_str

    expr = Sum(k**(
        Integral(x**n, (x, -oo, oo))), (k, 0, x + n + x**2 + n**2 + (x/n) + (1/x)))
    ascii_str = \
"""\
 2        2       1   x           \n\
n  + n + x  + x + - + -           \n\
                  x   n           \n\
        ______                    \n\
        \     `                   \n\
         \                oo      \n\
          \                /      \n\
           \              |       \n\
            \             |   n   \n\
             )            |  x  dx\n\
            /             |       \n\
           /             /        \n\
          /              -oo      \n\
         /              k         \n\
        /_____,                   \n\
         k = 0                    \
"""
    ucode_str = \
u("""\
 2        2       1   x          \n\
n  + n + x  + x + ─ + ─          \n\
                  x   n          \n\
         ______                  \n\
         ╲                       \n\
          ╲              ∞       \n\
           ╲             ⌠       \n\
            ╲            ⎮   n   \n\
             ╲           ⎮  x  dx\n\
             ╱           ⌡       \n\
            ╱            -∞      \n\
           ╱            k        \n\
          ╱                      \n\
         ╱                       \n\
         ‾‾‾‾‾‾                  \n\
         k = 0                   \
""")
    assert pretty(expr) == ascii_str
    assert upretty(expr) == ucode_str

    expr = Sum(x, (x, 0, oo))
    ascii_str = \
"""\
  oo   \n\
 __    \n\
 \\ `   \n\
  )   x\n\
 /_,   \n\
x = 0  \
"""
    ucode_str = \
u("""\
  ∞    \n\
 ___   \n\
 ╲     \n\
  ╲   x\n\
  ╱    \n\
 ╱     \n\
 ‾‾‾   \n\
x = 0  \
""")

    assert pretty(expr) == ascii_str
    assert upretty(expr) == ucode_str

    expr = Sum(x**2, (x, 0, oo))
    ascii_str = \
u("""\
  oo    \n\
 ___    \n\
 \\  `   \n\
  \\    2\n\
  /   x \n\
 /__,   \n\
x = 0   \
""")
    ucode_str = \
u("""\
  ∞     \n\
 ___    \n\
 ╲      \n\
  ╲    2\n\
  ╱   x \n\
 ╱      \n\
 ‾‾‾    \n\
x = 0   \
""")

    assert pretty(expr) == ascii_str
    assert upretty(expr) == ucode_str

    expr = Sum(x/2, (x, 0, oo))
    ascii_str = \
"""\
  oo   \n\
 ___   \n\
 \\  `  \n\
  \\   x\n\
   )  -\n\
  /   2\n\
 /__,  \n\
x = 0  \
"""
    ucode_str = \
u("""\
  ∞    \n\
 ____  \n\
 ╲     \n\
  ╲   x\n\
   ╲  ─\n\
   ╱  2\n\
  ╱    \n\
 ╱     \n\
 ‾‾‾‾  \n\
x = 0  \
""")

    assert pretty(expr) == ascii_str
    assert upretty(expr) == ucode_str

    expr = Sum(x**3/2, (x, 0, oo))
    ascii_str = \
"""\
  oo    \n\
____    \n\
\\   `   \n\
 \\     3\n\
  \\   x \n\
  /   --\n\
 /    2 \n\
/___,   \n\
x = 0   \
"""
    ucode_str = \
u("""\
  ∞     \n\
 ____   \n\
 ╲      \n\
  ╲    3\n\
   ╲  x \n\
   ╱  ──\n\
  ╱   2 \n\
 ╱      \n\
 ‾‾‾‾   \n\
x = 0   \
""")

    assert pretty(expr) == ascii_str
    assert upretty(expr) == ucode_str

    expr = Sum((x**3*y**(x/2))**n, (x, 0, oo))
    ascii_str = \
"""\
  oo          \n\
____          \n\
\\   `         \n\
 \\           n\n\
  \\   /    x\\ \n\
   )  |    -| \n\
  /   | 3  2| \n\
 /    \\x *y / \n\
/___,         \n\
x = 0         \
"""
    ucode_str = \
u("""\
  ∞           \n\
_____         \n\
╲             \n\
 ╲           n\n\
  ╲   ⎛    x⎞ \n\
   ╲  ⎜    ─⎟ \n\
   ╱  ⎜ 3  2⎟ \n\
  ╱   ⎝x ⋅y ⎠ \n\
 ╱            \n\
╱             \n\
‾‾‾‾‾         \n\
x = 0         \
""")

    assert pretty(expr) == ascii_str
    assert upretty(expr) == ucode_str

    expr = Sum(1/x**2, (x, 0, oo))
    ascii_str = \
"""\
  oo    \n\
____    \n\
\\   `   \n\
 \\    1 \n\
  \\   --\n\
  /    2\n\
 /    x \n\
/___,   \n\
x = 0   \
"""
    ucode_str = \
u("""\
  ∞     \n\
 ____   \n\
 ╲      \n\
  ╲   1 \n\
   ╲  ──\n\
   ╱   2\n\
  ╱   x \n\
 ╱      \n\
 ‾‾‾‾   \n\
x = 0   \
""")

    assert pretty(expr) == ascii_str
    assert upretty(expr) == ucode_str

    expr = Sum(1/y**(a/b), (x, 0, oo))
    ascii_str = \
"""\
  oo      \n\
____      \n\
\\   `     \n\
 \\     -a \n\
  \\    ---\n\
  /     b \n\
 /    y   \n\
/___,     \n\
x = 0     \
"""
    ucode_str = \
u("""\
  ∞       \n\
 ____     \n\
 ╲        \n\
  ╲    -a \n\
   ╲   ───\n\
   ╱    b \n\
  ╱   y   \n\
 ╱        \n\
 ‾‾‾‾     \n\
x = 0     \
""")

    assert pretty(expr) == ascii_str
    assert upretty(expr) == ucode_str

    expr = Sum(1/y**(a/b), (x, 0, oo), (y, 1, 2))
    ascii_str = \
"""\
  2     oo     \n\
____  ____     \n\
\\   ` \\   `    \n\
 \\     \\     -a\n\
  \\     \\    --\n\
  /     /    b \n\
 /     /    y  \n\
/___, /___,    \n\
y = 1 x = 0    \
"""
    ucode_str = \
u("""\
  2     ∞      \n\
____  ____     \n\
╲     ╲        \n\
 ╲     ╲     -a\n\
  ╲     ╲    ──\n\
  ╱     ╱    b \n\
 ╱     ╱    y  \n\
╱     ╱        \n\
‾‾‾‾  ‾‾‾‾     \n\
y = 1 x = 0    \
""")
    expr = Sum(1/(1 + 1/(
        1 + 1/k)) + 1, (k, 111, 1 + 1/n), (k, 1/(1 + m), oo)) + 1/(1 + 1/k)
    ascii_str = \
"""\
               1                         \n\
           1 + -                         \n\
    oo         n                         \n\
  _____    _____                         \n\
  \\    `   \\    `                        \n\
   \\        \\     /        1    \\        \n\
    \\        \\    |1 + ---------|        \n\
     \\        \\   |          1  |     1  \n\
      )        )  |    1 + -----| + -----\n\
     /        /   |            1|       1\n\
    /        /    |        1 + -|   1 + -\n\
   /        /     \\            k/       k\n\
  /____,   /____,                        \n\
      1   k = 111                        \n\
k = -----                                \n\
    m + 1                                \
"""
    ucode_str = \
u("""\
               1                         \n\
           1 + ─                         \n\
    ∞          n                         \n\
  ______   ______                        \n\
  ╲        ╲                             \n\
   ╲        ╲     ⎛        1    ⎞        \n\
    ╲        ╲    ⎜1 + ─────────⎟        \n\
     ╲        ╲   ⎜          1  ⎟        \n\
      ╲        ╲  ⎜    1 + ─────⎟     1  \n\
      ╱        ╱  ⎜            1⎟ + ─────\n\
     ╱        ╱   ⎜        1 + ─⎟       1\n\
    ╱        ╱    ⎝            k⎠   1 + ─\n\
   ╱        ╱                           k\n\
  ╱        ╱                             \n\
  ‾‾‾‾‾‾   ‾‾‾‾‾‾                        \n\
      1   k = 111                        \n\
k = ─────                                \n\
    m + 1                                \
""")

    assert pretty(expr) == ascii_str
    assert upretty(expr) == ucode_str


def test_units():
    expr = joule
    ascii_str = \
"""\
    2\n\
kg*m \n\
-----\n\
   2 \n\
  s  \
"""

    unicode_str = \
u("""\
    2\n\
kg⋅m \n\
─────\n\
   2 \n\
  s  \
""")
    assert upretty(expr) == unicode_str
    assert pretty(expr) == ascii_str


def test_pretty_Subs():
    f = Function('f')
    expr = Subs(f(x), x, ph**2)
    ascii_str = \
"""\
(f(x))|     2\n\
      |x=phi \
"""
    unicode_str = \
u("""\
(f(x))│   2\n\
      │x=φ \
""")

    assert pretty(expr) == ascii_str
    assert upretty(expr) == unicode_str

    expr = Subs(f(x).diff(x), x, 0)
    ascii_str = \
"""\
/d       \\|   \n\
|--(f(x))||   \n\
\\dx      /|x=0\
"""
    unicode_str = \
u("""\
⎛d       ⎞│   \n\
⎜──(f(x))⎟│   \n\
⎝dx      ⎠│x=0\
""")

    assert pretty(expr) == ascii_str
    assert upretty(expr) == unicode_str

    expr = Subs(f(x).diff(x)/y, (x, y), (0, Rational(1, 2)))
    ascii_str = \
"""\
/d       \\|          \n\
|--(f(x))||          \n\
|dx      ||          \n\
|--------||          \n\
\\   y    /|x=0, y=1/2\
"""
    unicode_str = \
u("""\
⎛d       ⎞│          \n\
⎜──(f(x))⎟│          \n\
⎜dx      ⎟│          \n\
⎜────────⎟│          \n\
⎝   y    ⎠│x=0, y=1/2\
""")

    assert pretty(expr) == ascii_str
    assert upretty(expr) == unicode_str


def test_gammas():
    assert upretty(lowergamma(x, y)) == u"γ(x, y)"
    assert upretty(uppergamma(x, y)) == u"Γ(x, y)"
    assert xpretty(gamma(x), use_unicode=True) == u'Γ(x)'


<<<<<<< HEAD
def test_SingularityFunction():
    assert xpretty(SingularityFunction(x, 0, n), use_unicode=True) == (
"""\
   n\n\
<x> \
""")
    assert xpretty(SingularityFunction(x, 1, n), use_unicode=True) == (
"""\
       n\n\
<x - 1> \
""")
    assert xpretty(SingularityFunction(x, -1, n), use_unicode=True) == (
"""\
       n\n\
<x + 1> \
""")
    assert xpretty(SingularityFunction(x, a, n), use_unicode=True) == (
"""\
        n\n\
<-a + x> \
""")
    assert xpretty(SingularityFunction(x, y, n), use_unicode=True) == (
"""\
       n\n\
<x - y> \
=======
def test_deltas():
    assert xpretty(DiracDelta(x), use_unicode=True) == u'δ(x)'
    assert xpretty(DiracDelta(x, 1), use_unicode=True) == \
u("""\
 (1)    \n\
δ    (x)\
>>>>>>> 2907e7a8
""")


def test_hyper():
    expr = hyper((), (), z)
    ucode_str = \
u("""\
 ┌─  ⎛  │  ⎞\n\
 ├─  ⎜  │ z⎟\n\
0╵ 0 ⎝  │  ⎠\
""")
    ascii_str = \
"""\
  _         \n\
 |_  /  |  \\\n\
 |   |  | z|\n\
0  0 \\  |  /\
"""
    assert pretty(expr) == ascii_str
    assert upretty(expr) == ucode_str

    expr = hyper((), (1,), x)
    ucode_str = \
u("""\
 ┌─  ⎛  │  ⎞\n\
 ├─  ⎜  │ x⎟\n\
0╵ 1 ⎝1 │  ⎠\
""")
    ascii_str = \
"""\
  _         \n\
 |_  /  |  \\\n\
 |   |  | x|\n\
0  1 \\1 |  /\
"""
    assert pretty(expr) == ascii_str
    assert upretty(expr) == ucode_str

    expr = hyper([2], [1], x)
    ucode_str = \
u("""\
 ┌─  ⎛2 │  ⎞\n\
 ├─  ⎜  │ x⎟\n\
1╵ 1 ⎝1 │  ⎠\
""")
    ascii_str = \
"""\
  _         \n\
 |_  /2 |  \\\n\
 |   |  | x|\n\
1  1 \\1 |  /\
"""
    assert pretty(expr) == ascii_str
    assert upretty(expr) == ucode_str

    expr = hyper((pi/3, -2*k), (3, 4, 5, -3), x)
    ucode_str = \
u("""\
     ⎛  π         │  ⎞\n\
 ┌─  ⎜  ─, -2⋅k   │  ⎟\n\
 ├─  ⎜  3         │ x⎟\n\
2╵ 4 ⎜            │  ⎟\n\
     ⎝3, 4, 5, -3 │  ⎠\
""")
    ascii_str = \
"""\
                      \n\
  _  /  pi        |  \\\n\
 |_  |  --, -2*k  |  |\n\
 |   |  3         | x|\n\
2  4 |            |  |\n\
     \\3, 4, 5, -3 |  /\
"""
    assert pretty(expr) == ascii_str
    assert upretty(expr) == ucode_str

    expr = hyper((pi, S('2/3'), -2*k), (3, 4, 5, -3), x**2)
    ucode_str = \
u("""\
 ┌─  ⎛π, 2/3, -2⋅k │  2⎞\n\
 ├─  ⎜             │ x ⎟\n\
3╵ 4 ⎝3, 4, 5, -3  │   ⎠\
""")
    ascii_str = \
"""\
  _                      \n\
 |_  /pi, 2/3, -2*k |  2\\\n\
 |   |              | x |\n\
3  4 \\ 3, 4, 5, -3  |   /\
"""
    assert pretty(expr) == ascii_str
    assert upretty(expr) == ucode_str

    expr = hyper([1, 2], [3, 4], 1/(1/(1/(1/x + 1) + 1) + 1))
    ucode_str = \
u("""\
     ⎛     │       1      ⎞\n\
     ⎜     │ ─────────────⎟\n\
     ⎜     │         1    ⎟\n\
 ┌─  ⎜1, 2 │ 1 + ─────────⎟\n\
 ├─  ⎜     │           1  ⎟\n\
2╵ 2 ⎜3, 4 │     1 + ─────⎟\n\
     ⎜     │             1⎟\n\
     ⎜     │         1 + ─⎟\n\
     ⎝     │             x⎠\
""")

    ascii_str = \
"""\
                           \n\
     /     |       1      \\\n\
     |     | -------------|\n\
  _  |     |         1    |\n\
 |_  |1, 2 | 1 + ---------|\n\
 |   |     |           1  |\n\
2  2 |3, 4 |     1 + -----|\n\
     |     |             1|\n\
     |     |         1 + -|\n\
     \\     |             x/\
"""
    assert pretty(expr) == ascii_str
    assert upretty(expr) == ucode_str


def test_meijerg():
    expr = meijerg([pi, pi, x], [1], [0, 1], [1, 2, 3], z)
    ucode_str = \
u("""\
╭─╮2, 3 ⎛π, π, x     1    │  ⎞\n\
│╶┐     ⎜                 │ z⎟\n\
╰─╯4, 5 ⎝ 0, 1    1, 2, 3 │  ⎠\
""")
    ascii_str = \
"""\
 __2, 3 /pi, pi, x     1    |  \\\n\
/__     |                   | z|\n\
\_|4, 5 \\  0, 1     1, 2, 3 |  /\
"""
    assert pretty(expr) == ascii_str
    assert upretty(expr) == ucode_str

    expr = meijerg([1, pi/7], [2, pi, 5], [], [], z**2)
    ucode_str = \
u("""\
        ⎛   π          │   ⎞\n\
╭─╮0, 2 ⎜1, ─  2, π, 5 │  2⎟\n\
│╶┐     ⎜   7          │ z ⎟\n\
╰─╯5, 0 ⎜              │   ⎟\n\
        ⎝              │   ⎠\
""")
    ascii_str = \
"""\
        /   pi           |   \\\n\
 __0, 2 |1, --  2, pi, 5 |  2|\n\
/__     |   7            | z |\n\
\_|5, 0 |                |   |\n\
        \\                |   /\
"""
    assert pretty(expr) == ascii_str
    assert upretty(expr) == ucode_str

    ucode_str = \
u("""\
╭─╮ 1, 10 ⎛1, 1, 1, 1, 1, 1, 1, 1, 1, 1  1 │  ⎞\n\
│╶┐       ⎜                                │ z⎟\n\
╰─╯11,  2 ⎝             1                1 │  ⎠\
""")
    ascii_str = \
"""\
 __ 1, 10 /1, 1, 1, 1, 1, 1, 1, 1, 1, 1  1 |  \\\n\
/__       |                                | z|\n\
\_|11,  2 \\             1                1 |  /\
"""

    expr = meijerg([1]*10, [1], [1], [1], z)
    assert pretty(expr) == ascii_str
    assert upretty(expr) == ucode_str

    expr = meijerg([1, 2, ], [4, 3], [3], [4, 5], 1/(1/(1/(1/x + 1) + 1) + 1))

    ucode_str = \
u("""\
        ⎛           │       1      ⎞\n\
        ⎜           │ ─────────────⎟\n\
        ⎜           │         1    ⎟\n\
╭─╮1, 2 ⎜1, 2  4, 3 │ 1 + ─────────⎟\n\
│╶┐     ⎜           │           1  ⎟\n\
╰─╯4, 3 ⎜ 3    4, 5 │     1 + ─────⎟\n\
        ⎜           │             1⎟\n\
        ⎜           │         1 + ─⎟\n\
        ⎝           │             x⎠\
""")

    ascii_str = \
"""\
        /           |       1      \\\n\
        |           | -------------|\n\
        |           |         1    |\n\
 __1, 2 |1, 2  4, 3 | 1 + ---------|\n\
/__     |           |           1  |\n\
\_|4, 3 | 3    4, 5 |     1 + -----|\n\
        |           |             1|\n\
        |           |         1 + -|\n\
        \\           |             x/\
"""

    assert pretty(expr) == ascii_str
    assert upretty(expr) == ucode_str

    expr = Integral(expr, x)

    ucode_str = \
u("""\
⌠                                        \n\
⎮         ⎛           │       1      ⎞   \n\
⎮         ⎜           │ ─────────────⎟   \n\
⎮         ⎜           │         1    ⎟   \n\
⎮ ╭─╮1, 2 ⎜1, 2  4, 3 │ 1 + ─────────⎟   \n\
⎮ │╶┐     ⎜           │           1  ⎟ dx\n\
⎮ ╰─╯4, 3 ⎜ 3    4, 5 │     1 + ─────⎟   \n\
⎮         ⎜           │             1⎟   \n\
⎮         ⎜           │         1 + ─⎟   \n\
⎮         ⎝           │             x⎠   \n\
⌡                                        \
""")

    ascii_str = \
"""\
  /                                       \n\
 |                                        \n\
 |         /           |       1      \\   \n\
 |         |           | -------------|   \n\
 |         |           |         1    |   \n\
 |  __1, 2 |1, 2  4, 3 | 1 + ---------|   \n\
 | /__     |           |           1  | dx\n\
 | \_|4, 3 | 3    4, 5 |     1 + -----|   \n\
 |         |           |             1|   \n\
 |         |           |         1 + -|   \n\
 |         \\           |             x/   \n\
 |                                        \n\
/                                         \
"""

    assert pretty(expr) == ascii_str
    assert upretty(expr) == ucode_str


def test_noncommutative():
    A, B, C = symbols('A,B,C', commutative=False)

    expr = A*B*C**-1
    ascii_str = \
"""\
     -1\n\
A*B*C  \
"""
    ucode_str = \
u("""\
     -1\n\
A⋅B⋅C  \
""")
    assert pretty(expr) == ascii_str
    assert upretty(expr) == ucode_str

    expr = C**-1*A*B
    ascii_str = \
"""\
 -1    \n\
C  *A*B\
"""
    ucode_str = \
u("""\
 -1    \n\
C  ⋅A⋅B\
""")
    assert pretty(expr) == ascii_str
    assert upretty(expr) == ucode_str

    expr = A*C**-1*B
    ascii_str = \
"""\
   -1  \n\
A*C  *B\
"""
    ucode_str = \
u("""\
   -1  \n\
A⋅C  ⋅B\
""")
    assert pretty(expr) == ascii_str
    assert upretty(expr) == ucode_str

    expr = A*C**-1*B/x
    ascii_str = \
"""\
   -1  \n\
A*C  *B\n\
-------\n\
   x   \
"""
    ucode_str = \
u("""\
   -1  \n\
A⋅C  ⋅B\n\
───────\n\
   x   \
""")
    assert pretty(expr) == ascii_str
    assert upretty(expr) == ucode_str


def test_pretty_special_functions():
    x, y = symbols("x y")

    # atan2
    expr = atan2(y/sqrt(200), sqrt(x))
    ascii_str = \
"""\
     /  ___         \\\n\
     |\\/ 2 *y    ___|\n\
atan2|-------, \\/ x |\n\
     \\   20         /\
"""
    ucode_str = \
u("""\
     ⎛√2⋅y    ⎞\n\
atan2⎜────, √x⎟\n\
     ⎝ 20     ⎠\
""")
    assert pretty(expr) == ascii_str
    assert upretty(expr) == ucode_str


def test_pretty_geometry():
    e = Segment((0, 1), (0, 2))
    assert pretty(e) == 'Segment(Point2D(0, 1), Point2D(0, 2))'
    e = Ray((1, 1), angle=4.02*pi)
    assert pretty(e) == 'Ray(Point2D(1, 1), Point2D(2, tan(pi/50) + 1))'


def test_expint():
    expr = Ei(x)
    string = 'Ei(x)'
    assert pretty(expr) == string
    assert upretty(expr) == string

    expr = expint(1, z)
    ucode_str = u"E₁(z)"
    ascii_str = "expint(1, z)"
    assert pretty(expr) == ascii_str
    assert upretty(expr) == ucode_str

    assert pretty(Shi(x)) == 'Shi(x)'
    assert pretty(Si(x)) == 'Si(x)'
    assert pretty(Ci(x)) == 'Ci(x)'
    assert pretty(Chi(x)) == 'Chi(x)'
    assert upretty(Shi(x)) == 'Shi(x)'
    assert upretty(Si(x)) == 'Si(x)'
    assert upretty(Ci(x)) == 'Ci(x)'
    assert upretty(Chi(x)) == 'Chi(x)'


def test_elliptic_functions():
    ascii_str = \
"""\
 /  1  \\\n\
K|-----|\n\
 \z + 1/\
"""
    ucode_str = \
u("""\
 ⎛  1  ⎞\n\
K⎜─────⎟\n\
 ⎝z + 1⎠\
""")
    expr = elliptic_k(1/(z + 1))
    assert pretty(expr) == ascii_str
    assert upretty(expr) == ucode_str

    ascii_str = \
"""\
 / |  1  \\\n\
F|1|-----|\n\
 \ |z + 1/\
"""
    ucode_str = \
u("""\
 ⎛ │  1  ⎞\n\
F⎜1│─────⎟\n\
 ⎝ │z + 1⎠\
""")
    expr = elliptic_f(1, 1/(1 + z))
    assert pretty(expr) == ascii_str
    assert upretty(expr) == ucode_str

    ascii_str = \
"""\
 /  1  \\\n\
E|-----|\n\
 \z + 1/\
"""
    ucode_str = \
u("""\
 ⎛  1  ⎞\n\
E⎜─────⎟\n\
 ⎝z + 1⎠\
""")
    expr = elliptic_e(1/(z + 1))
    assert pretty(expr) == ascii_str
    assert upretty(expr) == ucode_str

    ascii_str = \
"""\
 / |  1  \\\n\
E|1|-----|\n\
 \ |z + 1/\
"""
    ucode_str = \
u("""\
 ⎛ │  1  ⎞\n\
E⎜1│─────⎟\n\
 ⎝ │z + 1⎠\
""")
    expr = elliptic_e(1, 1/(1 + z))
    assert pretty(expr) == ascii_str
    assert upretty(expr) == ucode_str

    ascii_str = \
"""\
  / |4\\\n\
Pi|3|-|\n\
  \ |x/\
"""
    ucode_str = \
u("""\
 ⎛ │4⎞\n\
Π⎜3│─⎟\n\
 ⎝ │x⎠\
""")
    expr = elliptic_pi(3, 4/x)
    assert pretty(expr) == ascii_str
    assert upretty(expr) == ucode_str

    ascii_str = \
"""\
  /   4| \\\n\
Pi|3; -|6|\n\
  \   x| /\
"""
    ucode_str = \
u("""\
 ⎛   4│ ⎞\n\
Π⎜3; ─│6⎟\n\
 ⎝   x│ ⎠\
""")
    expr = elliptic_pi(3, 4/x, 6)
    assert pretty(expr) == ascii_str
    assert upretty(expr) == ucode_str


def test_RandomDomain():
    from sympy.stats import Normal, Die, Exponential, pspace, where
    X = Normal('x1', 0, 1)
    assert upretty(where(X > 0)) == u"Domain: 0 < x₁ ∧ x₁ < ∞"

    D = Die('d1', 6)
    assert upretty(where(D > 4)) == u'Domain: d₁ = 5 ∨ d₁ = 6'

    A = Exponential('a', 1)
    B = Exponential('b', 1)
    assert upretty(pspace(Tuple(A, B)).domain) == \
        u'Domain: 0 ≤ a ∧ 0 ≤ b ∧ a < ∞ ∧ b < ∞'


def test_PrettyPoly():
    F = QQ.frac_field(x, y)
    R = QQ.poly_ring(x, y)

    expr = F.convert(x/(x + y))
    assert pretty(expr) == "x/(x + y)"
    assert upretty(expr) == u"x/(x + y)"

    expr = R.convert(x + y)
    assert pretty(expr) == "x + y"
    assert upretty(expr) == u"x + y"


def test_issue_6285():
    assert pretty(Pow(2, -5, evaluate=False)) == '1 \n--\n 5\n2 '
    assert pretty(Pow(x, (1/pi))) == 'pi___\n\\/ x '


def test_issue_6359():
    assert pretty(Integral(x**2, x)**2) == \
"""\
          2
/  /     \ \n\
| |      | \n\
| |  2   | \n\
| | x  dx| \n\
| |      | \n\
\/       / \
"""
    assert upretty(Integral(x**2, x)**2) == \
u("""\
         2
⎛⌠      ⎞ \n\
⎜⎮  2   ⎟ \n\
⎜⎮ x  dx⎟ \n\
⎝⌡      ⎠ \
""")

    assert pretty(Sum(x**2, (x, 0, 1))**2) == \
"""\
          2
/  1     \\ \n\
| ___    | \n\
| \\  `   | \n\
|  \\    2| \n\
|  /   x | \n\
| /__,   | \n\
\\x = 0   / \
"""
    assert upretty(Sum(x**2, (x, 0, 1))**2) == \
u("""\
          2
⎛  1     ⎞ \n\
⎜ ___    ⎟ \n\
⎜ ╲      ⎟ \n\
⎜  ╲    2⎟ \n\
⎜  ╱   x ⎟ \n\
⎜ ╱      ⎟ \n\
⎜ ‾‾‾    ⎟ \n\
⎝x = 0   ⎠ \
""")

    assert pretty(Product(x**2, (x, 1, 2))**2) == \
"""\
           2
/  2      \\ \n\
|______   | \n\
||    |  2| \n\
||    | x | \n\
||    |   | \n\
\\x = 1    / \
"""
    assert upretty(Product(x**2, (x, 1, 2))**2) == \
u("""\
           2
⎛  2      ⎞ \n\
⎜┬────┬   ⎟ \n\
⎜│    │  2⎟ \n\
⎜│    │ x ⎟ \n\
⎜│    │   ⎟ \n\
⎝x = 1    ⎠ \
""")

    f = Function('f')
    assert pretty(Derivative(f(x), x)**2) == \
"""\
          2
/d       \\ \n\
|--(f(x))| \n\
\\dx      / \
"""
    assert upretty(Derivative(f(x), x)**2) == \
u("""\
          2
⎛d       ⎞ \n\
⎜──(f(x))⎟ \n\
⎝dx      ⎠ \
""")

def test_issue_6739():
    ascii_str = \
"""\
  1  \n\
-----\n\
  ___\n\
\/ x \
"""
    ucode_str = \
u("""\
1 \n\
──\n\
√x\
""")
    assert pretty(1/sqrt(x)) == ascii_str
    assert upretty(1/sqrt(x)) == ucode_str


def test_complicated_symbol_unchanged():
    for symb_name in ["dexpr2_d1tau", "dexpr2^d1tau"]:
        assert pretty(Symbol(symb_name)) == symb_name


def test_categories():
    from sympy.categories import (Object, IdentityMorphism,
        NamedMorphism, Category, Diagram, DiagramGrid)

    A1 = Object("A1")
    A2 = Object("A2")
    A3 = Object("A3")

    f1 = NamedMorphism(A1, A2, "f1")
    f2 = NamedMorphism(A2, A3, "f2")
    id_A1 = IdentityMorphism(A1)

    K1 = Category("K1")

    assert pretty(A1) == "A1"
    assert upretty(A1) == u"A₁"

    assert pretty(f1) == "f1:A1-->A2"
    assert upretty(f1) == u"f₁:A₁——▶A₂"
    assert pretty(id_A1) == "id:A1-->A1"
    assert upretty(id_A1) == u"id:A₁——▶A₁"

    assert pretty(f2*f1) == "f2*f1:A1-->A3"
    assert upretty(f2*f1) == u"f₂∘f₁:A₁——▶A₃"

    assert pretty(K1) == "K1"
    assert upretty(K1) == u"K₁"

    # Test how diagrams are printed.
    d = Diagram()
    assert pretty(d) == "EmptySet()"
    assert upretty(d) == u"∅"

    d = Diagram({f1: "unique", f2: S.EmptySet})
    assert pretty(d) == "{f2*f1:A1-->A3: EmptySet(), id:A1-->A1: " \
        "EmptySet(), id:A2-->A2: EmptySet(), id:A3-->A3: " \
        "EmptySet(), f1:A1-->A2: {unique}, f2:A2-->A3: EmptySet()}"

    assert upretty(d) == u("{f₂∘f₁:A₁——▶A₃: ∅, id:A₁——▶A₁: ∅, " \
        "id:A₂——▶A₂: ∅, id:A₃——▶A₃: ∅, f₁:A₁——▶A₂: {unique}, f₂:A₂——▶A₃: ∅}")

    d = Diagram({f1: "unique", f2: S.EmptySet}, {f2 * f1: "unique"})
    assert pretty(d) == "{f2*f1:A1-->A3: EmptySet(), id:A1-->A1: " \
        "EmptySet(), id:A2-->A2: EmptySet(), id:A3-->A3: " \
        "EmptySet(), f1:A1-->A2: {unique}, f2:A2-->A3: EmptySet()}" \
        " ==> {f2*f1:A1-->A3: {unique}}"
    assert upretty(d) == u("{f₂∘f₁:A₁——▶A₃: ∅, id:A₁——▶A₁: ∅, id:A₂——▶A₂: " \
        "∅, id:A₃——▶A₃: ∅, f₁:A₁——▶A₂: {unique}, f₂:A₂——▶A₃: ∅}" \
        " ══▶ {f₂∘f₁:A₁——▶A₃: {unique}}")

    grid = DiagramGrid(d)
    assert pretty(grid) == "A1  A2\n      \nA3    "
    assert upretty(grid) == u"A₁  A₂\n      \nA₃    "


def test_PrettyModules():
    R = QQ.old_poly_ring(x, y)
    F = R.free_module(2)
    M = F.submodule([x, y], [1, x**2])

    ucode_str = \
u("""\
       2\n\
ℚ[x, y] \
""")
    ascii_str = \
"""\
        2\n\
QQ[x, y] \
"""

    assert upretty(F) == ucode_str
    assert pretty(F) == ascii_str

    ucode_str = \
u("""\
╱        ⎡    2⎤╲\n\
╲[x, y], ⎣1, x ⎦╱\
""")
    ascii_str = \
"""\
              2  \n\
<[x, y], [1, x ]>\
"""

    assert upretty(M) == ucode_str
    assert pretty(M) == ascii_str

    I = R.ideal(x**2, y)

    ucode_str = \
u("""\
╱ 2   ╲\n\
╲x , y╱\
""")

    ascii_str = \
"""\
  2    \n\
<x , y>\
"""

    assert upretty(I) == ucode_str
    assert pretty(I) == ascii_str

    Q = F / M

    ucode_str = \
u("""\
            2    \n\
     ℚ[x, y]     \n\
─────────────────\n\
╱        ⎡    2⎤╲\n\
╲[x, y], ⎣1, x ⎦╱\
""")

    ascii_str = \
"""\
            2    \n\
    QQ[x, y]     \n\
-----------------\n\
              2  \n\
<[x, y], [1, x ]>\
"""

    assert upretty(Q) == ucode_str
    assert pretty(Q) == ascii_str

    ucode_str = \
u("""\
╱⎡    3⎤                                                ╲\n\
│⎢   x ⎥   ╱        ⎡    2⎤╲           ╱        ⎡    2⎤╲│\n\
│⎢1, ──⎥ + ╲[x, y], ⎣1, x ⎦╱, [2, y] + ╲[x, y], ⎣1, x ⎦╱│\n\
╲⎣   2 ⎦                                                ╱\
""")

    ascii_str = \
"""\
      3                                                  \n\
     x                   2                           2   \n\
<[1, --] + <[x, y], [1, x ]>, [2, y] + <[x, y], [1, x ]>>\n\
     2                                                   \
"""


def test_QuotientRing():
    R = QQ.old_poly_ring(x)/[x**2 + 1]

    ucode_str = \
u("""\
  ℚ[x]  \n\
────────\n\
╱ 2    ╲\n\
╲x  + 1╱\
""")

    ascii_str = \
"""\
 QQ[x]  \n\
--------\n\
  2     \n\
<x  + 1>\
"""

    assert upretty(R) == ucode_str
    assert pretty(R) == ascii_str

    ucode_str = \
u("""\
    ╱ 2    ╲\n\
1 + ╲x  + 1╱\
""")

    ascii_str = \
"""\
      2     \n\
1 + <x  + 1>\
"""

    assert upretty(R.one) == ucode_str
    assert pretty(R.one) == ascii_str


def test_Homomorphism():
    from sympy.polys.agca import homomorphism

    R = QQ.old_poly_ring(x)

    expr = homomorphism(R.free_module(1), R.free_module(1), [0])

    ucode_str = \
u("""\
          1         1\n\
[0] : ℚ[x]  ──> ℚ[x] \
""")

    ascii_str = \
"""\
           1          1\n\
[0] : QQ[x]  --> QQ[x] \
"""

    assert upretty(expr) == ucode_str
    assert pretty(expr) == ascii_str

    expr = homomorphism(R.free_module(2), R.free_module(2), [0, 0])

    ucode_str = \
u("""\
⎡0  0⎤       2         2\n\
⎢    ⎥ : ℚ[x]  ──> ℚ[x] \n\
⎣0  0⎦                  \
""")

    ascii_str = \
"""\
[0  0]        2          2\n\
[    ] : QQ[x]  --> QQ[x] \n\
[0  0]                    \
"""

    assert upretty(expr) == ucode_str
    assert pretty(expr) == ascii_str

    expr = homomorphism(R.free_module(1), R.free_module(1) / [[x]], [0])

    ucode_str = \
u("""\
                    1\n\
          1     ℚ[x] \n\
[0] : ℚ[x]  ──> ─────\n\
                <[x]>\
""")

    ascii_str = \
"""\
                      1\n\
           1     QQ[x] \n\
[0] : QQ[x]  --> ------\n\
                 <[x]> \
"""

    assert upretty(expr) == ucode_str
    assert pretty(expr) == ascii_str


def test_Tr():
    A, B = symbols('A B', commutative=False)
    t = Tr(A*B)
    assert pretty(t) == r'Tr(A*B)'
    assert upretty(t) == u'Tr(A⋅B)'


def test_pretty_Add():
    eq = Mul(-2, x - 2, evaluate=False) + 5
    assert pretty(eq) == '-2*(x - 2) + 5'


def test_issue_7179():
    assert upretty(Not(Equivalent(x, y))) == u'x ≢ y'
    assert upretty(Not(Implies(x, y))) == u'x ↛ y'


def test_issue_7180():
    assert upretty(Equivalent(x, y)) == u'x ≡ y'


def test_pretty_Complement():
    assert pretty(S.Reals - S.Naturals) == '(-oo, oo) \ Naturals()'
    assert upretty(S.Reals - S.Naturals) == u'ℝ \ ℕ'
    assert pretty(S.Reals - S.Naturals0) == '(-oo, oo) \ Naturals0()'
    assert upretty(S.Reals - S.Naturals0) == u'ℝ \ ℕ₀'


def test_pretty_SymmetricDifference():
    from sympy import SymmetricDifference, Interval
    from sympy.utilities.pytest import raises
    assert upretty(SymmetricDifference(Interval(2,3), Interval(3,5), \
           evaluate = False)) == u'[2, 3] ∆ [3, 5]'
    with raises(NotImplementedError):
        pretty(SymmetricDifference(Interval(2,3), Interval(3,5), evaluate = False))


def test_pretty_Contains():
    assert pretty(Contains(x, S.Integers)) == 'Contains(x, Integers())'
    assert upretty(Contains(x, S.Integers)) == u'x ∈ ℤ'


def test_issue_8292():
    from sympy.core import sympify
    e = sympify('((x+x**4)/(x-1))-(2*(x-1)**4/(x-1)**4)', evaluate=False)
    ucode_str = \
u("""\
           4    4    \n\
  2⋅(x - 1)    x  + x\n\
- ────────── + ──────\n\
          4    x - 1 \n\
   (x - 1)           \
""")
    ascii_str = \
"""\
           4    4    \n\
  2*(x - 1)    x  + x\n\
- ---------- + ------\n\
          4    x - 1 \n\
   (x - 1)           \
"""
    assert pretty(e) == ascii_str
    assert upretty(e) == ucode_str


def test_issue_4335():
    expr = -y(x).diff(x)
    ucode_str = \
u("""\
 d       \n\
-──(y(x))\n\
 dx      \
""")
    ascii_str = \
"""\
  d       \n\
- --(y(x))\n\
  dx      \
"""
    assert pretty(expr) == ascii_str
    assert upretty(expr) == ucode_str


def test_issue_8344():
    from sympy.core import sympify
    e = sympify('2*x*y**2/1**2 + 1', evaluate=False)
    ucode_str = \
u("""\
     2    \n\
2⋅x⋅y     \n\
────── + 1\n\
   2      \n\
  1       \
""")
    assert upretty(e) == ucode_str


def test_issue_6324():
    x = Pow(2, 3, evaluate=False)
    y = Pow(10, -2, evaluate=False)
    e = Mul(x, y, evaluate=False)
    ucode_str = \
u("""\
  3\n\
 2 \n\
───\n\
  2\n\
10 \
""")
    assert upretty(e) == ucode_str


def test_issue_7927():
    e = sin(x/2)**cos(x/2)
    ucode_str = \
u("""\
           ⎛x⎞\n\
        cos⎜─⎟\n\
           ⎝2⎠\n\
⎛   ⎛x⎞⎞      \n\
⎜sin⎜─⎟⎟      \n\
⎝   ⎝2⎠⎠      \
""")
    assert upretty(e) == ucode_str
    e = sin(x)**(S(11)/13)
    ucode_str = \
u("""\
        11\n\
        ──\n\
        13\n\
(sin(x))  \
""")
    assert upretty(e) == ucode_str


def test_issue_6134():
    from sympy.abc import lamda, phi, t

    e = lamda*x*Integral(phi(t)*pi*sin(pi*t), (t, 0, 1)) + lamda*x**2*Integral(phi(t)*2*pi*sin(2*pi*t), (t, 0, 1))
    ucode_str = \
u("""\
     1                              1                   \n\
   2 ⌠                              ⌠                   \n\
λ⋅x ⋅⎮ 2⋅π⋅φ(t)⋅sin(2⋅π⋅t) dt + λ⋅x⋅⎮ π⋅φ(t)⋅sin(π⋅t) dt\n\
     ⌡                              ⌡                   \n\
     0                              0                   \
""")
    assert upretty(e) == ucode_str


def test_issue_9877():
    ucode_str1 = u'(2, 3) ∪ ([1, 2] \ {x})'
    a, b, c = Interval(2, 3, True, True), Interval(1, 2), FiniteSet(x)
    assert upretty(Union(a, Complement(b, c))) == ucode_str1

    ucode_str2 = u'{x} ∩ {y} ∩ ({z} \ [1, 2])'
    d, e, f, g = FiniteSet(x), FiniteSet(y), FiniteSet(z), Interval(1, 2)
    assert upretty(Intersection(d, e, Complement(f, g))) == ucode_str2<|MERGE_RESOLUTION|>--- conflicted
+++ resolved
@@ -4377,7 +4377,6 @@
     assert xpretty(gamma(x), use_unicode=True) == u'Γ(x)'
 
 
-<<<<<<< HEAD
 def test_SingularityFunction():
     assert xpretty(SingularityFunction(x, 0, n), use_unicode=True) == (
 """\
@@ -4403,14 +4402,15 @@
 """\
        n\n\
 <x - y> \
-=======
+""")
+
+
 def test_deltas():
     assert xpretty(DiracDelta(x), use_unicode=True) == u'δ(x)'
     assert xpretty(DiracDelta(x, 1), use_unicode=True) == \
 u("""\
  (1)    \n\
 δ    (x)\
->>>>>>> 2907e7a8
 """)
 
 
