--- conflicted
+++ resolved
@@ -128,11 +128,7 @@
         chebyshevu, chebyshevu_root, chebyshevt_root, laguerre,
         assoc_laguerre, gegenbauer, jacobi, jacobi_normalized, Ynm, Ynm_c,
         Znm, elliptic_k, elliptic_f, elliptic_e, elliptic_pi, beta, mathieus,
-<<<<<<< HEAD
-        mathieuc, mathieusprime, mathieucprime, riemann_xi)
-=======
-        mathieuc, mathieusprime, mathieucprime, betainc, betainc_regularized)
->>>>>>> 4aa3cd6c
+        mathieuc, mathieusprime, mathieucprime, riemann_xi, betainc, betainc_regularized)
 
 from .ntheory import (nextprime, prevprime, prime, primepi, primerange,
         randprime, Sieve, sieve, primorial, cycle_length, composite,
@@ -351,12 +347,8 @@
     'chebyshevu_root', 'chebyshevt_root', 'laguerre', 'assoc_laguerre',
     'gegenbauer', 'jacobi', 'jacobi_normalized', 'Ynm', 'Ynm_c', 'Znm',
     'elliptic_k', 'elliptic_f', 'elliptic_e', 'elliptic_pi', 'beta',
-<<<<<<< HEAD
-    'mathieus', 'mathieuc', 'mathieusprime', 'mathieucprime', 'riemann_xi',
-=======
-    'mathieus', 'mathieuc', 'mathieusprime', 'mathieucprime', 'betainc',
+    'mathieus', 'mathieuc', 'mathieusprime', 'mathieucprime', 'riemann_xi','betainc',
     'betainc_regularized',
->>>>>>> 4aa3cd6c
 
     # sympy.ntheory
     'nextprime', 'prevprime', 'prime', 'primepi', 'primerange', 'randprime',
