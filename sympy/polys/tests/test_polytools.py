"""Tests for user-friendly public interface to polynomial functions. """

from sympy.polys.polytools import (
    Poly, PurePoly, poly,
    parallel_poly_from_expr,
    degree, degree_list,
    LC, LM, LT,
    pdiv, prem, pquo, pexquo,
    div, rem, quo, exquo,
    half_gcdex, gcdex, invert,
    subresultants,
    resultant, discriminant,
    terms_gcd, cofactors,
    gcd, gcd_list,
    lcm, lcm_list,
    trunc,
    monic, content, primitive,
    compose, decompose,
    sturm,
    gff_list, gff,
    sqf_norm, sqf_part, sqf_list, sqf,
    factor_list, factor,
    intervals, refine_root, count_roots,
    real_roots, nroots, ground_roots,
    nth_power_roots_poly,
    cancel, reduced, groebner,
    GroebnerBasis, is_zero_dimensional,
    _torational_factor_list,
    to_rational_coeffs)

from sympy.polys.polyerrors import (
    MultivariatePolynomialError,
    ExactQuotientFailed,
    PolificationFailed,
    ComputationFailed,
    UnificationFailed,
    RefinementFailed,
    GeneratorsNeeded,
    GeneratorsError,
    PolynomialError,
    CoercionFailed,
    DomainError,
    OptionError,
    FlagError)

from sympy.polys.polyclasses import DMP

from sympy.polys.fields import field
from sympy.polys.domains import FF, ZZ, QQ, RR, EX
from sympy.polys.domains.realfield import RealField
from sympy.polys.orderings import lex, grlex, grevlex

from sympy import (
<<<<<<< HEAD
    S, Integer, Rational, Float, Mul, Symbol, sqrt, Piecewise,
    exp, sin, tanh, expand, oo, I, pi, re, im, rootof, Eq, Tuple, Expr)
=======
    S, Integer, Rational, Float, Mul, Symbol, sqrt, Piecewise, Derivative,
    exp, sin, tanh, expand, oo, I, pi, re, im, RootOf, Eq, Tuple, Expr, diff)
>>>>>>> a9b03716

from sympy.core.basic import _aresame
from sympy.core.compatibility import iterable
from sympy.core.mul import _keep_coeff
from sympy.utilities.pytest import raises, XFAIL

from sympy.abc import a, b, c, d, p, q, t, w, x, y, z
from sympy import MatrixSymbol

def _epsilon_eq(a, b):
    for x, y in zip(a, b):
        if abs(x - y) > 1e-10:
            return False
    return True


def _strict_eq(a, b):
    if type(a) == type(b):
        if iterable(a):
            if len(a) == len(b):
                return all(_strict_eq(c, d) for c, d in zip(a, b))
            else:
                return False
        else:
            return isinstance(a, Poly) and a.eq(b, strict=True)
    else:
        return False


def test_Poly_from_dict():
    K = FF(3)

    assert Poly.from_dict(
        {0: 1, 1: 2}, gens=x, domain=K).rep == DMP([K(2), K(1)], K)
    assert Poly.from_dict(
        {0: 1, 1: 5}, gens=x, domain=K).rep == DMP([K(2), K(1)], K)

    assert Poly.from_dict(
        {(0,): 1, (1,): 2}, gens=x, domain=K).rep == DMP([K(2), K(1)], K)
    assert Poly.from_dict(
        {(0,): 1, (1,): 5}, gens=x, domain=K).rep == DMP([K(2), K(1)], K)

    assert Poly.from_dict({(0, 0): 1, (1, 1): 2}, gens=(
        x, y), domain=K).rep == DMP([[K(2), K(0)], [K(1)]], K)

    assert Poly.from_dict({0: 1, 1: 2}, gens=x).rep == DMP([ZZ(2), ZZ(1)], ZZ)
    assert Poly.from_dict(
        {0: 1, 1: 2}, gens=x, field=True).rep == DMP([QQ(2), QQ(1)], QQ)

    assert Poly.from_dict(
        {0: 1, 1: 2}, gens=x, domain=ZZ).rep == DMP([ZZ(2), ZZ(1)], ZZ)
    assert Poly.from_dict(
        {0: 1, 1: 2}, gens=x, domain=QQ).rep == DMP([QQ(2), QQ(1)], QQ)

    assert Poly.from_dict(
        {(0,): 1, (1,): 2}, gens=x).rep == DMP([ZZ(2), ZZ(1)], ZZ)
    assert Poly.from_dict(
        {(0,): 1, (1,): 2}, gens=x, field=True).rep == DMP([QQ(2), QQ(1)], QQ)

    assert Poly.from_dict(
        {(0,): 1, (1,): 2}, gens=x, domain=ZZ).rep == DMP([ZZ(2), ZZ(1)], ZZ)
    assert Poly.from_dict(
        {(0,): 1, (1,): 2}, gens=x, domain=QQ).rep == DMP([QQ(2), QQ(1)], QQ)

    assert Poly.from_dict({(1,): sin(y)}, gens=x, composite=False) == \
        Poly(sin(y)*x, x, domain='EX')
    assert Poly.from_dict({(1,): y}, gens=x, composite=False) == \
        Poly(y*x, x, domain='EX')
    assert Poly.from_dict({(1, 1): 1}, gens=(x, y), composite=False) == \
        Poly(x*y, x, y, domain='ZZ')
    assert Poly.from_dict({(1, 0): y}, gens=(x, z), composite=False) == \
        Poly(y*x, x, z, domain='EX')


def test_Poly_from_list():
    K = FF(3)

    assert Poly.from_list([2, 1], gens=x, domain=K).rep == DMP([K(2), K(1)], K)
    assert Poly.from_list([5, 1], gens=x, domain=K).rep == DMP([K(2), K(1)], K)

    assert Poly.from_list([2, 1], gens=x).rep == DMP([ZZ(2), ZZ(1)], ZZ)
    assert Poly.from_list([2, 1], gens=x, field=True).rep == DMP([QQ(2), QQ(1)], QQ)

    assert Poly.from_list([2, 1], gens=x, domain=ZZ).rep == DMP([ZZ(2), ZZ(1)], ZZ)
    assert Poly.from_list([2, 1], gens=x, domain=QQ).rep == DMP([QQ(2), QQ(1)], QQ)

    assert Poly.from_list([0, 1.0], gens=x).rep == DMP([RR(1.0)], RR)
    assert Poly.from_list([1.0, 0], gens=x).rep == DMP([RR(1.0), RR(0.0)], RR)

    raises(MultivariatePolynomialError, lambda: Poly.from_list([[]], gens=(x, y)))


def test_Poly_from_poly():
    f = Poly(x + 7, x, domain=ZZ)
    g = Poly(x + 2, x, modulus=3)
    h = Poly(x + y, x, y, domain=ZZ)

    K = FF(3)

    assert Poly.from_poly(f) == f
    assert Poly.from_poly(f, domain=K).rep == DMP([K(1), K(1)], K)
    assert Poly.from_poly(f, domain=ZZ).rep == DMP([1, 7], ZZ)
    assert Poly.from_poly(f, domain=QQ).rep == DMP([1, 7], QQ)

    assert Poly.from_poly(f, gens=x) == f
    assert Poly.from_poly(f, gens=x, domain=K).rep == DMP([K(1), K(1)], K)
    assert Poly.from_poly(f, gens=x, domain=ZZ).rep == DMP([1, 7], ZZ)
    assert Poly.from_poly(f, gens=x, domain=QQ).rep == DMP([1, 7], QQ)

    assert Poly.from_poly(f, gens=y) == Poly(x + 7, y, domain='ZZ[x]')
    raises(CoercionFailed, lambda: Poly.from_poly(f, gens=y, domain=K))
    raises(CoercionFailed, lambda: Poly.from_poly(f, gens=y, domain=ZZ))
    raises(CoercionFailed, lambda: Poly.from_poly(f, gens=y, domain=QQ))

    assert Poly.from_poly(f, gens=(x, y)) == Poly(x + 7, x, y, domain='ZZ')
    assert Poly.from_poly(
        f, gens=(x, y), domain=ZZ) == Poly(x + 7, x, y, domain='ZZ')
    assert Poly.from_poly(
        f, gens=(x, y), domain=QQ) == Poly(x + 7, x, y, domain='QQ')
    assert Poly.from_poly(
        f, gens=(x, y), modulus=3) == Poly(x + 7, x, y, domain='FF(3)')

    K = FF(2)

    assert Poly.from_poly(g) == g
    assert Poly.from_poly(g, domain=ZZ).rep == DMP([1, -1], ZZ)
    raises(CoercionFailed, lambda: Poly.from_poly(g, domain=QQ))
    assert Poly.from_poly(g, domain=K).rep == DMP([K(1), K(0)], K)

    assert Poly.from_poly(g, gens=x) == g
    assert Poly.from_poly(g, gens=x, domain=ZZ).rep == DMP([1, -1], ZZ)
    raises(CoercionFailed, lambda: Poly.from_poly(g, gens=x, domain=QQ))
    assert Poly.from_poly(g, gens=x, domain=K).rep == DMP([K(1), K(0)], K)

    K = FF(3)

    assert Poly.from_poly(h) == h
    assert Poly.from_poly(
        h, domain=ZZ).rep == DMP([[ZZ(1)], [ZZ(1), ZZ(0)]], ZZ)
    assert Poly.from_poly(
        h, domain=QQ).rep == DMP([[QQ(1)], [QQ(1), QQ(0)]], QQ)
    assert Poly.from_poly(h, domain=K).rep == DMP([[K(1)], [K(1), K(0)]], K)

    assert Poly.from_poly(h, gens=x) == Poly(x + y, x, domain=ZZ[y])
    raises(CoercionFailed, lambda: Poly.from_poly(h, gens=x, domain=ZZ))
    assert Poly.from_poly(
        h, gens=x, domain=ZZ[y]) == Poly(x + y, x, domain=ZZ[y])
    raises(CoercionFailed, lambda: Poly.from_poly(h, gens=x, domain=QQ))
    assert Poly.from_poly(
        h, gens=x, domain=QQ[y]) == Poly(x + y, x, domain=QQ[y])
    raises(CoercionFailed, lambda: Poly.from_poly(h, gens=x, modulus=3))

    assert Poly.from_poly(h, gens=y) == Poly(x + y, y, domain=ZZ[x])
    raises(CoercionFailed, lambda: Poly.from_poly(h, gens=y, domain=ZZ))
    assert Poly.from_poly(
        h, gens=y, domain=ZZ[x]) == Poly(x + y, y, domain=ZZ[x])
    raises(CoercionFailed, lambda: Poly.from_poly(h, gens=y, domain=QQ))
    assert Poly.from_poly(
        h, gens=y, domain=QQ[x]) == Poly(x + y, y, domain=QQ[x])
    raises(CoercionFailed, lambda: Poly.from_poly(h, gens=y, modulus=3))

    assert Poly.from_poly(h, gens=(x, y)) == h
    assert Poly.from_poly(
        h, gens=(x, y), domain=ZZ).rep == DMP([[ZZ(1)], [ZZ(1), ZZ(0)]], ZZ)
    assert Poly.from_poly(
        h, gens=(x, y), domain=QQ).rep == DMP([[QQ(1)], [QQ(1), QQ(0)]], QQ)
    assert Poly.from_poly(
        h, gens=(x, y), domain=K).rep == DMP([[K(1)], [K(1), K(0)]], K)

    assert Poly.from_poly(
        h, gens=(y, x)).rep == DMP([[ZZ(1)], [ZZ(1), ZZ(0)]], ZZ)
    assert Poly.from_poly(
        h, gens=(y, x), domain=ZZ).rep == DMP([[ZZ(1)], [ZZ(1), ZZ(0)]], ZZ)
    assert Poly.from_poly(
        h, gens=(y, x), domain=QQ).rep == DMP([[QQ(1)], [QQ(1), QQ(0)]], QQ)
    assert Poly.from_poly(
        h, gens=(y, x), domain=K).rep == DMP([[K(1)], [K(1), K(0)]], K)

    assert Poly.from_poly(
        h, gens=(x, y), field=True).rep == DMP([[QQ(1)], [QQ(1), QQ(0)]], QQ)
    assert Poly.from_poly(
        h, gens=(x, y), field=True).rep == DMP([[QQ(1)], [QQ(1), QQ(0)]], QQ)


def test_Poly_from_expr():
    raises(GeneratorsNeeded, lambda: Poly.from_expr(S(0)))
    raises(GeneratorsNeeded, lambda: Poly.from_expr(S(7)))

    F3 = FF(3)

    assert Poly.from_expr(x + 5, domain=F3).rep == DMP([F3(1), F3(2)], F3)
    assert Poly.from_expr(y + 5, domain=F3).rep == DMP([F3(1), F3(2)], F3)

    assert Poly.from_expr(x + 5, x, domain=F3).rep == DMP([F3(1), F3(2)], F3)
    assert Poly.from_expr(y + 5, y, domain=F3).rep == DMP([F3(1), F3(2)], F3)

    assert Poly.from_expr(x + y, domain=F3).rep == DMP([[F3(1)], [F3(1), F3(0)]], F3)
    assert Poly.from_expr(x + y, x, y, domain=F3).rep == DMP([[F3(1)], [F3(1), F3(0)]], F3)

    assert Poly.from_expr(x + 5).rep == DMP([1, 5], ZZ)
    assert Poly.from_expr(y + 5).rep == DMP([1, 5], ZZ)

    assert Poly.from_expr(x + 5, x).rep == DMP([1, 5], ZZ)
    assert Poly.from_expr(y + 5, y).rep == DMP([1, 5], ZZ)

    assert Poly.from_expr(x + 5, domain=ZZ).rep == DMP([1, 5], ZZ)
    assert Poly.from_expr(y + 5, domain=ZZ).rep == DMP([1, 5], ZZ)

    assert Poly.from_expr(x + 5, x, domain=ZZ).rep == DMP([1, 5], ZZ)
    assert Poly.from_expr(y + 5, y, domain=ZZ).rep == DMP([1, 5], ZZ)

    assert Poly.from_expr(x + 5, x, y, domain=ZZ).rep == DMP([[1], [5]], ZZ)
    assert Poly.from_expr(y + 5, x, y, domain=ZZ).rep == DMP([[1, 5]], ZZ)


def test_Poly__new__():
    raises(GeneratorsError, lambda: Poly(x + 1, x, x))

    raises(GeneratorsError, lambda: Poly(x + y, x, y, domain=ZZ[x]))
    raises(GeneratorsError, lambda: Poly(x + y, x, y, domain=ZZ[y]))

    raises(OptionError, lambda: Poly(x, x, symmetric=True))
    raises(OptionError, lambda: Poly(x + 2, x, modulus=3, domain=QQ))

    raises(OptionError, lambda: Poly(x + 2, x, domain=ZZ, gaussian=True))
    raises(OptionError, lambda: Poly(x + 2, x, modulus=3, gaussian=True))

    raises(OptionError, lambda: Poly(x + 2, x, domain=ZZ, extension=[sqrt(3)]))
    raises(OptionError, lambda: Poly(x + 2, x, modulus=3, extension=[sqrt(3)]))

    raises(OptionError, lambda: Poly(x + 2, x, domain=ZZ, extension=True))
    raises(OptionError, lambda: Poly(x + 2, x, modulus=3, extension=True))

    raises(OptionError, lambda: Poly(x + 2, x, domain=ZZ, greedy=True))
    raises(OptionError, lambda: Poly(x + 2, x, domain=QQ, field=True))

    raises(OptionError, lambda: Poly(x + 2, x, domain=ZZ, greedy=False))
    raises(OptionError, lambda: Poly(x + 2, x, domain=QQ, field=False))

    raises(NotImplementedError, lambda: Poly(x + 1, x, modulus=3, order='grlex'))
    raises(NotImplementedError, lambda: Poly(x + 1, x, order='grlex'))

    raises(GeneratorsNeeded, lambda: Poly({1: 2, 0: 1}))
    raises(GeneratorsNeeded, lambda: Poly([2, 1]))
    raises(GeneratorsNeeded, lambda: Poly((2, 1)))

    raises(GeneratorsNeeded, lambda: Poly(1))

    f = a*x**2 + b*x + c

    assert Poly({2: a, 1: b, 0: c}, x) == f
    assert Poly(iter([a, b, c]), x) == f
    assert Poly([a, b, c], x) == f
    assert Poly((a, b, c), x) == f

    f = Poly({}, x, y, z)

    assert f.gens == (x, y, z) and f.as_expr() == 0

    assert Poly(Poly(a*x + b*y, x, y), x) == Poly(a*x + b*y, x)

    assert Poly(3*x**2 + 2*x + 1, domain='ZZ').all_coeffs() == [3, 2, 1]
    assert Poly(3*x**2 + 2*x + 1, domain='QQ').all_coeffs() == [3, 2, 1]
    assert Poly(3*x**2 + 2*x + 1, domain='RR').all_coeffs() == [3.0, 2.0, 1.0]

    raises(CoercionFailed, lambda: Poly(3*x**2/5 + 2*x/5 + 1, domain='ZZ'))
    assert Poly(
        3*x**2/5 + 2*x/5 + 1, domain='QQ').all_coeffs() == [S(3)/5, S(2)/5, 1]
    assert _epsilon_eq(
        Poly(3*x**2/5 + 2*x/5 + 1, domain='RR').all_coeffs(), [0.6, 0.4, 1.0])

    assert Poly(3.0*x**2 + 2.0*x + 1, domain='ZZ').all_coeffs() == [3, 2, 1]
    assert Poly(3.0*x**2 + 2.0*x + 1, domain='QQ').all_coeffs() == [3, 2, 1]
    assert Poly(
        3.0*x**2 + 2.0*x + 1, domain='RR').all_coeffs() == [3.0, 2.0, 1.0]

    raises(CoercionFailed, lambda: Poly(3.1*x**2 + 2.1*x + 1, domain='ZZ'))
    assert Poly(3.1*x**2 + 2.1*x + 1, domain='QQ').all_coeffs() == [S(31)/10, S(21)/10, 1]
    assert Poly(3.1*x**2 + 2.1*x + 1, domain='RR').all_coeffs() == [3.1, 2.1, 1.0]

    assert Poly({(2, 1): 1, (1, 2): 2, (1, 1): 3}, x, y) == \
        Poly(x**2*y + 2*x*y**2 + 3*x*y, x, y)

    assert Poly(x**2 + 1, extension=I).get_domain() == QQ.algebraic_field(I)

    f = 3*x**5 - x**4 + x**3 - x** 2 + 65538

    assert Poly(f, x, modulus=65537, symmetric=True) == \
        Poly(3*x**5 - x**4 + x**3 - x** 2 + 1, x, modulus=65537,
             symmetric=True)
    assert Poly(f, x, modulus=65537, symmetric=False) == \
        Poly(3*x**5 + 65536*x**4 + x**3 + 65536*x** 2 + 1, x,
             modulus=65537, symmetric=False)

    assert isinstance(Poly(x**2 + x + 1.0).get_domain(), RealField)


def test_Poly__args():
    assert Poly(x**2 + 1).args == (x**2 + 1,)


def test_Poly__gens():
    assert Poly((x - p)*(x - q), x).gens == (x,)
    assert Poly((x - p)*(x - q), p).gens == (p,)
    assert Poly((x - p)*(x - q), q).gens == (q,)

    assert Poly((x - p)*(x - q), x, p).gens == (x, p)
    assert Poly((x - p)*(x - q), x, q).gens == (x, q)

    assert Poly((x - p)*(x - q), x, p, q).gens == (x, p, q)
    assert Poly((x - p)*(x - q), p, x, q).gens == (p, x, q)
    assert Poly((x - p)*(x - q), p, q, x).gens == (p, q, x)

    assert Poly((x - p)*(x - q)).gens == (x, p, q)

    assert Poly((x - p)*(x - q), sort='x > p > q').gens == (x, p, q)
    assert Poly((x - p)*(x - q), sort='p > x > q').gens == (p, x, q)
    assert Poly((x - p)*(x - q), sort='p > q > x').gens == (p, q, x)

    assert Poly((x - p)*(x - q), x, p, q, sort='p > q > x').gens == (x, p, q)

    assert Poly((x - p)*(x - q), wrt='x').gens == (x, p, q)
    assert Poly((x - p)*(x - q), wrt='p').gens == (p, x, q)
    assert Poly((x - p)*(x - q), wrt='q').gens == (q, x, p)

    assert Poly((x - p)*(x - q), wrt=x).gens == (x, p, q)
    assert Poly((x - p)*(x - q), wrt=p).gens == (p, x, q)
    assert Poly((x - p)*(x - q), wrt=q).gens == (q, x, p)

    assert Poly((x - p)*(x - q), x, p, q, wrt='p').gens == (x, p, q)

    assert Poly((x - p)*(x - q), wrt='p', sort='q > x').gens == (p, q, x)
    assert Poly((x - p)*(x - q), wrt='q', sort='p > x').gens == (q, p, x)


def test_Poly_zero():
    assert Poly(x).zero == Poly(0, x, domain=ZZ)
    assert Poly(x/2).zero == Poly(0, x, domain=QQ)


def test_Poly_one():
    assert Poly(x).one == Poly(1, x, domain=ZZ)
    assert Poly(x/2).one == Poly(1, x, domain=QQ)


def test_Poly__unify():
    raises(UnificationFailed, lambda: Poly(x)._unify(y))

    F3 = FF(3)
    F5 = FF(5)

    assert Poly(x, x, modulus=3)._unify(Poly(y, y, modulus=3))[2:] == (
        DMP([[F3(1)], []], F3), DMP([[F3(1), F3(0)]], F3))
    assert Poly(x, x, modulus=3)._unify(Poly(y, y, modulus=5))[2:] == (
        DMP([[F5(1)], []], F5), DMP([[F5(1), F5(0)]], F5))

    assert Poly(y, x, y)._unify(Poly(x, x, modulus=3))[2:] == (DMP([[F3(1), F3(0)]], F3), DMP([[F3(1)], []], F3))
    assert Poly(x, x, modulus=3)._unify(Poly(y, x, y))[2:] == (DMP([[F3(1)], []], F3), DMP([[F3(1), F3(0)]], F3))

    assert Poly(x + 1, x)._unify(Poly(x + 2, x))[2:] == (DMP([1, 1], ZZ), DMP([1, 2], ZZ))
    assert Poly(x + 1, x, domain='QQ')._unify(Poly(x + 2, x))[2:] == (DMP([1, 1], QQ), DMP([1, 2], QQ))
    assert Poly(x + 1, x)._unify(Poly(x + 2, x, domain='QQ'))[2:] == (DMP([1, 1], QQ), DMP([1, 2], QQ))

    assert Poly(x + 1, x)._unify(Poly(x + 2, x, y))[2:] == (DMP([[1], [1]], ZZ), DMP([[1], [2]], ZZ))
    assert Poly(x + 1, x, domain='QQ')._unify(Poly(x + 2, x, y))[2:] == (DMP([[1], [1]], QQ), DMP([[1], [2]], QQ))
    assert Poly(x + 1, x)._unify(Poly(x + 2, x, y, domain='QQ'))[2:] == (DMP([[1], [1]], QQ), DMP([[1], [2]], QQ))

    assert Poly(x + 1, x, y)._unify(Poly(x + 2, x))[2:] == (DMP([[1], [1]], ZZ), DMP([[1], [2]], ZZ))
    assert Poly(x + 1, x, y, domain='QQ')._unify(Poly(x + 2, x))[2:] == (DMP([[1], [1]], QQ), DMP([[1], [2]], QQ))
    assert Poly(x + 1, x, y)._unify(Poly(x + 2, x, domain='QQ'))[2:] == (DMP([[1], [1]], QQ), DMP([[1], [2]], QQ))

    assert Poly(x + 1, x, y)._unify(Poly(x + 2, x, y))[2:] == (DMP([[1], [1]], ZZ), DMP([[1], [2]], ZZ))
    assert Poly(x + 1, x, y, domain='QQ')._unify(Poly(x + 2, x, y))[2:] == (DMP([[1], [1]], QQ), DMP([[1], [2]], QQ))
    assert Poly(x + 1, x, y)._unify(Poly(x + 2, x, y, domain='QQ'))[2:] == (DMP([[1], [1]], QQ), DMP([[1], [2]], QQ))

    assert Poly(x + 1, x)._unify(Poly(x + 2, y, x))[2:] == (DMP([[1, 1]], ZZ), DMP([[1, 2]], ZZ))
    assert Poly(x + 1, x, domain='QQ')._unify(Poly(x + 2, y, x))[2:] == (DMP([[1, 1]], QQ), DMP([[1, 2]], QQ))
    assert Poly(x + 1, x)._unify(Poly(x + 2, y, x, domain='QQ'))[2:] == (DMP([[1, 1]], QQ), DMP([[1, 2]], QQ))

    assert Poly(x + 1, y, x)._unify(Poly(x + 2, x))[2:] == (DMP([[1, 1]], ZZ), DMP([[1, 2]], ZZ))
    assert Poly(x + 1, y, x, domain='QQ')._unify(Poly(x + 2, x))[2:] == (DMP([[1, 1]], QQ), DMP([[1, 2]], QQ))
    assert Poly(x + 1, y, x)._unify(Poly(x + 2, x, domain='QQ'))[2:] == (DMP([[1, 1]], QQ), DMP([[1, 2]], QQ))

    assert Poly(x + 1, x, y)._unify(Poly(x + 2, y, x))[2:] == (DMP([[1], [1]], ZZ), DMP([[1], [2]], ZZ))
    assert Poly(x + 1, x, y, domain='QQ')._unify(Poly(x + 2, y, x))[2:] == (DMP([[1], [1]], QQ), DMP([[1], [2]], QQ))
    assert Poly(x + 1, x, y)._unify(Poly(x + 2, y, x, domain='QQ'))[2:] == (DMP([[1], [1]], QQ), DMP([[1], [2]], QQ))

    assert Poly(x + 1, y, x)._unify(Poly(x + 2, x, y))[2:] == (DMP([[1, 1]], ZZ), DMP([[1, 2]], ZZ))
    assert Poly(x + 1, y, x, domain='QQ')._unify(Poly(x + 2, x, y))[2:] == (DMP([[1, 1]], QQ), DMP([[1, 2]], QQ))
    assert Poly(x + 1, y, x)._unify(Poly(x + 2, x, y, domain='QQ'))[2:] == (DMP([[1, 1]], QQ), DMP([[1, 2]], QQ))

    F, A, B = field("a,b", ZZ)

    assert Poly(a*x, x, domain='ZZ[a]')._unify(Poly(a*b*x, x, domain='ZZ(a,b)'))[2:] == \
        (DMP([A, F(0)], F.to_domain()), DMP([A*B, F(0)], F.to_domain()))

    assert Poly(a*x, x, domain='ZZ(a)')._unify(Poly(a*b*x, x, domain='ZZ(a,b)'))[2:] == \
        (DMP([A, F(0)], F.to_domain()), DMP([A*B, F(0)], F.to_domain()))

    raises(CoercionFailed, lambda: Poly(Poly(x**2 + x**2*z, y, field=True), domain='ZZ(x)'))

    f = Poly(t**2 + t/3 + x, t, domain='QQ(x)')
    g = Poly(t**2 + t/3 + x, t, domain='QQ[x]')

    assert f._unify(g)[2:] == (f.rep, f.rep)


def test_Poly_free_symbols():
    assert Poly(x**2 + 1).free_symbols == set([x])
    assert Poly(x**2 + y*z).free_symbols == set([x, y, z])
    assert Poly(x**2 + y*z, x).free_symbols == set([x, y, z])
    assert Poly(x**2 + sin(y*z)).free_symbols == set([x, y, z])
    assert Poly(x**2 + sin(y*z), x).free_symbols == set([x, y, z])
    assert Poly(x**2 + sin(y*z), x, domain=EX).free_symbols == set([x, y, z])


def test_PurePoly_free_symbols():
    assert PurePoly(x**2 + 1).free_symbols == set([])
    assert PurePoly(x**2 + y*z).free_symbols == set([])
    assert PurePoly(x**2 + y*z, x).free_symbols == set([y, z])
    assert PurePoly(x**2 + sin(y*z)).free_symbols == set([])
    assert PurePoly(x**2 + sin(y*z), x).free_symbols == set([y, z])
    assert PurePoly(x**2 + sin(y*z), x, domain=EX).free_symbols == set([y, z])


def test_Poly__eq__():
    assert (Poly(x, x) == Poly(x, x)) is True
    assert (Poly(x, x, domain=QQ) == Poly(x, x)) is True
    assert (Poly(x, x) == Poly(x, x, domain=QQ)) is True

    assert (Poly(x, x, domain=ZZ[a]) == Poly(x, x)) is True
    assert (Poly(x, x) == Poly(x, x, domain=ZZ[a])) is True

    assert (Poly(x*y, x, y) == Poly(x, x)) is False

    assert (Poly(x, x, y) == Poly(x, x)) is False
    assert (Poly(x, x) == Poly(x, x, y)) is False

    assert (Poly(x**2 + 1, x) == Poly(y**2 + 1, y)) is False
    assert (Poly(y**2 + 1, y) == Poly(x**2 + 1, x)) is False

    f = Poly(x, x, domain=ZZ)
    g = Poly(x, x, domain=QQ)

    assert f.eq(g) is True
    assert f.ne(g) is False

    assert f.eq(g, strict=True) is False
    assert f.ne(g, strict=True) is True

    t0 = Symbol('t0')

    f =  Poly((t0/2 + x**2)*t**2 - x**2*t, t, domain='QQ[x,t0]')
    g =  Poly((t0/2 + x**2)*t**2 - x**2*t, t, domain='ZZ(x,t0)')

    assert (f == g) is True

def test_PurePoly__eq__():
    assert (PurePoly(x, x) == PurePoly(x, x)) is True
    assert (PurePoly(x, x, domain=QQ) == PurePoly(x, x)) is True
    assert (PurePoly(x, x) == PurePoly(x, x, domain=QQ)) is True

    assert (PurePoly(x, x, domain=ZZ[a]) == PurePoly(x, x)) is True
    assert (PurePoly(x, x) == PurePoly(x, x, domain=ZZ[a])) is True

    assert (PurePoly(x*y, x, y) == PurePoly(x, x)) is False

    assert (PurePoly(x, x, y) == PurePoly(x, x)) is False
    assert (PurePoly(x, x) == PurePoly(x, x, y)) is False

    assert (PurePoly(x**2 + 1, x) == PurePoly(y**2 + 1, y)) is True
    assert (PurePoly(y**2 + 1, y) == PurePoly(x**2 + 1, x)) is True

    f = PurePoly(x, x, domain=ZZ)
    g = PurePoly(x, x, domain=QQ)

    assert f.eq(g) is True
    assert f.ne(g) is False

    assert f.eq(g, strict=True) is False
    assert f.ne(g, strict=True) is True

    f = PurePoly(x, x, domain=ZZ)
    g = PurePoly(y, y, domain=QQ)

    assert f.eq(g) is True
    assert f.ne(g) is False

    assert f.eq(g, strict=True) is False
    assert f.ne(g, strict=True) is True


def test_PurePoly_Poly():
    assert isinstance(PurePoly(Poly(x**2 + 1)), PurePoly) is True
    assert isinstance(Poly(PurePoly(x**2 + 1)), Poly) is True


def test_Poly_get_domain():
    assert Poly(2*x).get_domain() == ZZ

    assert Poly(2*x, domain='ZZ').get_domain() == ZZ
    assert Poly(2*x, domain='QQ').get_domain() == QQ

    assert Poly(x/2).get_domain() == QQ

    raises(CoercionFailed, lambda: Poly(x/2, domain='ZZ'))
    assert Poly(x/2, domain='QQ').get_domain() == QQ

    assert isinstance(Poly(0.2*x).get_domain(), RealField)


def test_Poly_set_domain():
    assert Poly(2*x + 1).set_domain(ZZ) == Poly(2*x + 1)
    assert Poly(2*x + 1).set_domain('ZZ') == Poly(2*x + 1)

    assert Poly(2*x + 1).set_domain(QQ) == Poly(2*x + 1, domain='QQ')
    assert Poly(2*x + 1).set_domain('QQ') == Poly(2*x + 1, domain='QQ')

    assert Poly(S(2)/10*x + S(1)/10).set_domain('RR') == Poly(0.2*x + 0.1)
    assert Poly(0.2*x + 0.1).set_domain('QQ') == Poly(S(2)/10*x + S(1)/10)

    raises(CoercionFailed, lambda: Poly(x/2 + 1).set_domain(ZZ))
    raises(CoercionFailed, lambda: Poly(x + 1, modulus=2).set_domain(QQ))

    raises(GeneratorsError, lambda: Poly(x*y, x, y).set_domain(ZZ[y]))


def test_Poly_get_modulus():
    assert Poly(x**2 + 1, modulus=2).get_modulus() == 2
    raises(PolynomialError, lambda: Poly(x**2 + 1).get_modulus())


def test_Poly_set_modulus():
    assert Poly(
        x**2 + 1, modulus=2).set_modulus(7) == Poly(x**2 + 1, modulus=7)
    assert Poly(
        x**2 + 5, modulus=7).set_modulus(2) == Poly(x**2 + 1, modulus=2)

    assert Poly(x**2 + 1).set_modulus(2) == Poly(x**2 + 1, modulus=2)

    raises(CoercionFailed, lambda: Poly(x/2 + 1).set_modulus(2))


def test_Poly_add_ground():
    assert Poly(x + 1).add_ground(2) == Poly(x + 3)


def test_Poly_sub_ground():
    assert Poly(x + 1).sub_ground(2) == Poly(x - 1)


def test_Poly_mul_ground():
    assert Poly(x + 1).mul_ground(2) == Poly(2*x + 2)


def test_Poly_quo_ground():
    assert Poly(2*x + 4).quo_ground(2) == Poly(x + 2)
    assert Poly(2*x + 3).quo_ground(2) == Poly(x + 1)


def test_Poly_exquo_ground():
    assert Poly(2*x + 4).exquo_ground(2) == Poly(x + 2)
    raises(ExactQuotientFailed, lambda: Poly(2*x + 3).exquo_ground(2))


def test_Poly_abs():
    assert Poly(-x + 1, x).abs() == abs(Poly(-x + 1, x)) == Poly(x + 1, x)


def test_Poly_neg():
    assert Poly(-x + 1, x).neg() == -Poly(-x + 1, x) == Poly(x - 1, x)


def test_Poly_add():
    assert Poly(0, x).add(Poly(0, x)) == Poly(0, x)
    assert Poly(0, x) + Poly(0, x) == Poly(0, x)

    assert Poly(1, x).add(Poly(0, x)) == Poly(1, x)
    assert Poly(1, x, y) + Poly(0, x) == Poly(1, x, y)
    assert Poly(0, x).add(Poly(1, x, y)) == Poly(1, x, y)
    assert Poly(0, x, y) + Poly(1, x, y) == Poly(1, x, y)

    assert Poly(1, x) + x == Poly(x + 1, x)
    assert Poly(1, x) + sin(x) == 1 + sin(x)

    assert Poly(x, x) + 1 == Poly(x + 1, x)
    assert 1 + Poly(x, x) == Poly(x + 1, x)


def test_Poly_sub():
    assert Poly(0, x).sub(Poly(0, x)) == Poly(0, x)
    assert Poly(0, x) - Poly(0, x) == Poly(0, x)

    assert Poly(1, x).sub(Poly(0, x)) == Poly(1, x)
    assert Poly(1, x, y) - Poly(0, x) == Poly(1, x, y)
    assert Poly(0, x).sub(Poly(1, x, y)) == Poly(-1, x, y)
    assert Poly(0, x, y) - Poly(1, x, y) == Poly(-1, x, y)

    assert Poly(1, x) - x == Poly(1 - x, x)
    assert Poly(1, x) - sin(x) == 1 - sin(x)

    assert Poly(x, x) - 1 == Poly(x - 1, x)
    assert 1 - Poly(x, x) == Poly(1 - x, x)


def test_Poly_mul():
    assert Poly(0, x).mul(Poly(0, x)) == Poly(0, x)
    assert Poly(0, x) * Poly(0, x) == Poly(0, x)

    assert Poly(2, x).mul(Poly(4, x)) == Poly(8, x)
    assert Poly(2, x, y) * Poly(4, x) == Poly(8, x, y)
    assert Poly(4, x).mul(Poly(2, x, y)) == Poly(8, x, y)
    assert Poly(4, x, y) * Poly(2, x, y) == Poly(8, x, y)

    assert Poly(1, x) * x == Poly(x, x)
    assert Poly(1, x) * sin(x) == sin(x)

    assert Poly(x, x) * 2 == Poly(2*x, x)
    assert 2 * Poly(x, x) == Poly(2*x, x)


def test_Poly_sqr():
    assert Poly(x*y, x, y).sqr() == Poly(x**2*y**2, x, y)


def test_Poly_pow():
    assert Poly(x, x).pow(10) == Poly(x**10, x)
    assert Poly(x, x).pow(Integer(10)) == Poly(x**10, x)

    assert Poly(2*y, x, y).pow(4) == Poly(16*y**4, x, y)
    assert Poly(2*y, x, y).pow(Integer(4)) == Poly(16*y**4, x, y)

    assert Poly(7*x*y, x, y)**3 == Poly(343*x**3*y**3, x, y)

    assert Poly(x*y + 1, x, y)**(-1) == (x*y + 1)**(-1)
    assert Poly(x*y + 1, x, y)**x == (x*y + 1)**x


def test_Poly_divmod():
    f, g = Poly(x**2), Poly(x)
    q, r = g, Poly(0, x)

    assert divmod(f, g) == (q, r)
    assert f // g == q
    assert f % g == r

    assert divmod(f, x) == (q, r)
    assert f // x == q
    assert f % x == r

    q, r = Poly(0, x), Poly(2, x)

    assert divmod(2, g) == (q, r)
    assert 2 // g == q
    assert 2 % g == r

    assert Poly(x)/Poly(x) == 1
    assert Poly(x**2)/Poly(x) == x
    assert Poly(x)/Poly(x**2) == 1/x


def test_Poly_eq_ne():
    assert (Poly(x + y, x, y) == Poly(x + y, x, y)) is True
    assert (Poly(x + y, x) == Poly(x + y, x, y)) is False
    assert (Poly(x + y, x, y) == Poly(x + y, x)) is False
    assert (Poly(x + y, x) == Poly(x + y, x)) is True
    assert (Poly(x + y, y) == Poly(x + y, y)) is True

    assert (Poly(x + y, x, y) == x + y) is True
    assert (Poly(x + y, x) == x + y) is True
    assert (Poly(x + y, x, y) == x + y) is True
    assert (Poly(x + y, x) == x + y) is True
    assert (Poly(x + y, y) == x + y) is True

    assert (Poly(x + y, x, y) != Poly(x + y, x, y)) is False
    assert (Poly(x + y, x) != Poly(x + y, x, y)) is True
    assert (Poly(x + y, x, y) != Poly(x + y, x)) is True
    assert (Poly(x + y, x) != Poly(x + y, x)) is False
    assert (Poly(x + y, y) != Poly(x + y, y)) is False

    assert (Poly(x + y, x, y) != x + y) is False
    assert (Poly(x + y, x) != x + y) is False
    assert (Poly(x + y, x, y) != x + y) is False
    assert (Poly(x + y, x) != x + y) is False
    assert (Poly(x + y, y) != x + y) is False

    assert (Poly(x, x) == sin(x)) is False
    assert (Poly(x, x) != sin(x)) is True


def test_Poly_nonzero():
    assert not bool(Poly(0, x)) is True
    assert not bool(Poly(1, x)) is False


def test_Poly_properties():
    assert Poly(0, x).is_zero is True
    assert Poly(1, x).is_zero is False

    assert Poly(1, x).is_one is True
    assert Poly(2, x).is_one is False

    assert Poly(x - 1, x).is_sqf is True
    assert Poly((x - 1)**2, x).is_sqf is False

    assert Poly(x - 1, x).is_monic is True
    assert Poly(2*x - 1, x).is_monic is False

    assert Poly(3*x + 2, x).is_primitive is True
    assert Poly(4*x + 2, x).is_primitive is False

    assert Poly(1, x).is_ground is True
    assert Poly(x, x).is_ground is False

    assert Poly(x + y + z + 1).is_linear is True
    assert Poly(x*y*z + 1).is_linear is False

    assert Poly(x*y + z + 1).is_quadratic is True
    assert Poly(x*y*z + 1).is_quadratic is False

    assert Poly(x*y).is_monomial is True
    assert Poly(x*y + 1).is_monomial is False

    assert Poly(x**2 + x*y).is_homogeneous is True
    assert Poly(x**3 + x*y).is_homogeneous is False

    assert Poly(x).is_univariate is True
    assert Poly(x*y).is_univariate is False

    assert Poly(x*y).is_multivariate is True
    assert Poly(x).is_multivariate is False

    assert Poly(
        x**16 + x**14 - x**10 + x**8 - x**6 + x**2 + 1).is_cyclotomic is False
    assert Poly(
        x**16 + x**14 - x**10 - x**8 - x**6 + x**2 + 1).is_cyclotomic is True


def test_Poly_is_irreducible():
    assert Poly(x**2 + x + 1).is_irreducible is True
    assert Poly(x**2 + 2*x + 1).is_irreducible is False

    assert Poly(7*x + 3, modulus=11).is_irreducible is True
    assert Poly(7*x**2 + 3*x + 1, modulus=11).is_irreducible is False


def test_Poly_subs():
    assert Poly(x + 1).subs(x, 0) == 1

    assert Poly(x + 1).subs(x, x) == Poly(x + 1)
    assert Poly(x + 1).subs(x, y) == Poly(y + 1)

    assert Poly(x*y, x).subs(y, x) == x**2
    assert Poly(x*y, x).subs(x, y) == y**2


def test_Poly_replace():
    assert Poly(x + 1).replace(x) == Poly(x + 1)
    assert Poly(x + 1).replace(y) == Poly(y + 1)

    raises(PolynomialError, lambda: Poly(x + y).replace(z))

    assert Poly(x + 1).replace(x, x) == Poly(x + 1)
    assert Poly(x + 1).replace(x, y) == Poly(y + 1)

    assert Poly(x + y).replace(x, x) == Poly(x + y)
    assert Poly(x + y).replace(x, z) == Poly(z + y, z, y)

    assert Poly(x + y).replace(y, y) == Poly(x + y)
    assert Poly(x + y).replace(y, z) == Poly(x + z, x, z)

    raises(PolynomialError, lambda: Poly(x + y).replace(x, y))
    raises(PolynomialError, lambda: Poly(x + y).replace(z, t))

    assert Poly(x + y, x).replace(x, z) == Poly(z + y, z)
    assert Poly(x + y, y).replace(y, z) == Poly(x + z, z)

    raises(PolynomialError, lambda: Poly(x + y, x).replace(x, y))
    raises(PolynomialError, lambda: Poly(x + y, y).replace(y, x))


def test_Poly_reorder():
    raises(PolynomialError, lambda: Poly(x + y).reorder(x, z))

    assert Poly(x + y, x, y).reorder(x, y) == Poly(x + y, x, y)
    assert Poly(x + y, x, y).reorder(y, x) == Poly(x + y, y, x)

    assert Poly(x + y, y, x).reorder(x, y) == Poly(x + y, x, y)
    assert Poly(x + y, y, x).reorder(y, x) == Poly(x + y, y, x)

    assert Poly(x + y, x, y).reorder(wrt=x) == Poly(x + y, x, y)
    assert Poly(x + y, x, y).reorder(wrt=y) == Poly(x + y, y, x)


def test_Poly_ltrim():
    f = Poly(y**2 + y*z**2, x, y, z).ltrim(y)
    assert f.as_expr() == y**2 + y*z**2 and f.gens == (y, z)

    raises(PolynomialError, lambda: Poly(x*y**2 + y**2, x, y).ltrim(y))


def test_Poly_has_only_gens():
    assert Poly(x*y + 1, x, y, z).has_only_gens(x, y) is True
    assert Poly(x*y + z, x, y, z).has_only_gens(x, y) is False

    raises(GeneratorsError, lambda: Poly(x*y**2 + y**2, x, y).has_only_gens(t))


def test_Poly_to_ring():
    assert Poly(2*x + 1, domain='ZZ').to_ring() == Poly(2*x + 1, domain='ZZ')
    assert Poly(2*x + 1, domain='QQ').to_ring() == Poly(2*x + 1, domain='ZZ')

    raises(CoercionFailed, lambda: Poly(x/2 + 1).to_ring())
    raises(DomainError, lambda: Poly(2*x + 1, modulus=3).to_ring())


def test_Poly_to_field():
    assert Poly(2*x + 1, domain='ZZ').to_field() == Poly(2*x + 1, domain='QQ')
    assert Poly(2*x + 1, domain='QQ').to_field() == Poly(2*x + 1, domain='QQ')

    assert Poly(x/2 + 1, domain='QQ').to_field() == Poly(x/2 + 1, domain='QQ')
    assert Poly(2*x + 1, modulus=3).to_field() == Poly(2*x + 1, modulus=3)

    assert Poly(2.0*x + 1.0).to_field() == Poly(2.0*x + 1.0)


def test_Poly_to_exact():
    assert Poly(2*x).to_exact() == Poly(2*x)
    assert Poly(x/2).to_exact() == Poly(x/2)

    assert Poly(0.1*x).to_exact() == Poly(x/10)


def test_Poly_retract():
    f = Poly(x**2 + 1, x, domain=QQ[y])

    assert f.retract() == Poly(x**2 + 1, x, domain='ZZ')
    assert f.retract(field=True) == Poly(x**2 + 1, x, domain='QQ')

    assert Poly(0, x, y).retract() == Poly(0, x, y)


def test_Poly_slice():
    f = Poly(x**3 + 2*x**2 + 3*x + 4)

    assert f.slice(0, 0) == Poly(0, x)
    assert f.slice(0, 1) == Poly(4, x)
    assert f.slice(0, 2) == Poly(3*x + 4, x)
    assert f.slice(0, 3) == Poly(2*x**2 + 3*x + 4, x)
    assert f.slice(0, 4) == Poly(x**3 + 2*x**2 + 3*x + 4, x)

    assert f.slice(x, 0, 0) == Poly(0, x)
    assert f.slice(x, 0, 1) == Poly(4, x)
    assert f.slice(x, 0, 2) == Poly(3*x + 4, x)
    assert f.slice(x, 0, 3) == Poly(2*x**2 + 3*x + 4, x)
    assert f.slice(x, 0, 4) == Poly(x**3 + 2*x**2 + 3*x + 4, x)


def test_Poly_coeffs():
    assert Poly(0, x).coeffs() == [0]
    assert Poly(1, x).coeffs() == [1]

    assert Poly(2*x + 1, x).coeffs() == [2, 1]

    assert Poly(7*x**2 + 2*x + 1, x).coeffs() == [7, 2, 1]
    assert Poly(7*x**4 + 2*x + 1, x).coeffs() == [7, 2, 1]

    assert Poly(x*y**7 + 2*x**2*y**3).coeffs('lex') == [2, 1]
    assert Poly(x*y**7 + 2*x**2*y**3).coeffs('grlex') == [1, 2]


def test_Poly_monoms():
    assert Poly(0, x).monoms() == [(0,)]
    assert Poly(1, x).monoms() == [(0,)]

    assert Poly(2*x + 1, x).monoms() == [(1,), (0,)]

    assert Poly(7*x**2 + 2*x + 1, x).monoms() == [(2,), (1,), (0,)]
    assert Poly(7*x**4 + 2*x + 1, x).monoms() == [(4,), (1,), (0,)]

    assert Poly(x*y**7 + 2*x**2*y**3).monoms('lex') == [(2, 3), (1, 7)]
    assert Poly(x*y**7 + 2*x**2*y**3).monoms('grlex') == [(1, 7), (2, 3)]


def test_Poly_terms():
    assert Poly(0, x).terms() == [((0,), 0)]
    assert Poly(1, x).terms() == [((0,), 1)]

    assert Poly(2*x + 1, x).terms() == [((1,), 2), ((0,), 1)]

    assert Poly(7*x**2 + 2*x + 1, x).terms() == [((2,), 7), ((1,), 2), ((0,), 1)]
    assert Poly(7*x**4 + 2*x + 1, x).terms() == [((4,), 7), ((1,), 2), ((0,), 1)]

    assert Poly(
        x*y**7 + 2*x**2*y**3).terms('lex') == [((2, 3), 2), ((1, 7), 1)]
    assert Poly(
        x*y**7 + 2*x**2*y**3).terms('grlex') == [((1, 7), 1), ((2, 3), 2)]


def test_Poly_all_coeffs():
    assert Poly(0, x).all_coeffs() == [0]
    assert Poly(1, x).all_coeffs() == [1]

    assert Poly(2*x + 1, x).all_coeffs() == [2, 1]

    assert Poly(7*x**2 + 2*x + 1, x).all_coeffs() == [7, 2, 1]
    assert Poly(7*x**4 + 2*x + 1, x).all_coeffs() == [7, 0, 0, 2, 1]


def test_Poly_all_monoms():
    assert Poly(0, x).all_monoms() == [(0,)]
    assert Poly(1, x).all_monoms() == [(0,)]

    assert Poly(2*x + 1, x).all_monoms() == [(1,), (0,)]

    assert Poly(7*x**2 + 2*x + 1, x).all_monoms() == [(2,), (1,), (0,)]
    assert Poly(7*x**4 + 2*x + 1, x).all_monoms() == [(4,), (3,), (2,), (1,), (0,)]


def test_Poly_all_terms():
    assert Poly(0, x).all_terms() == [((0,), 0)]
    assert Poly(1, x).all_terms() == [((0,), 1)]

    assert Poly(2*x + 1, x).all_terms() == [((1,), 2), ((0,), 1)]

    assert Poly(7*x**2 + 2*x + 1, x).all_terms() == \
        [((2,), 7), ((1,), 2), ((0,), 1)]
    assert Poly(7*x**4 + 2*x + 1, x).all_terms() == \
        [((4,), 7), ((3,), 0), ((2,), 0), ((1,), 2), ((0,), 1)]


def test_Poly_termwise():
    f = Poly(x**2 + 20*x + 400)
    g = Poly(x**2 + 2*x + 4)

    def func(monom, coeff):
        (k,) = monom
        return coeff//10**(2 - k)

    assert f.termwise(func) == g

    def func(monom, coeff):
        (k,) = monom
        return (k,), coeff//10**(2 - k)

    assert f.termwise(func) == g


def test_Poly_length():
    assert Poly(0, x).length() == 0
    assert Poly(1, x).length() == 1
    assert Poly(x, x).length() == 1

    assert Poly(x + 1, x).length() == 2
    assert Poly(x**2 + 1, x).length() == 2
    assert Poly(x**2 + x + 1, x).length() == 3


def test_Poly_as_dict():
    assert Poly(0, x).as_dict() == {}
    assert Poly(0, x, y, z).as_dict() == {}

    assert Poly(1, x).as_dict() == {(0,): 1}
    assert Poly(1, x, y, z).as_dict() == {(0, 0, 0): 1}

    assert Poly(x**2 + 3, x).as_dict() == {(2,): 1, (0,): 3}
    assert Poly(x**2 + 3, x, y, z).as_dict() == {(2, 0, 0): 1, (0, 0, 0): 3}

    assert Poly(3*x**2*y*z**3 + 4*x*y + 5*x*z).as_dict() == {(2, 1, 3): 3,
                (1, 1, 0): 4, (1, 0, 1): 5}


def test_Poly_as_expr():
    assert Poly(0, x).as_expr() == 0
    assert Poly(0, x, y, z).as_expr() == 0

    assert Poly(1, x).as_expr() == 1
    assert Poly(1, x, y, z).as_expr() == 1

    assert Poly(x**2 + 3, x).as_expr() == x**2 + 3
    assert Poly(x**2 + 3, x, y, z).as_expr() == x**2 + 3

    assert Poly(
        3*x**2*y*z**3 + 4*x*y + 5*x*z).as_expr() == 3*x**2*y*z**3 + 4*x*y + 5*x*z

    f = Poly(x**2 + 2*x*y**2 - y, x, y)

    assert f.as_expr() == -y + x**2 + 2*x*y**2

    assert f.as_expr({x: 5}) == 25 - y + 10*y**2
    assert f.as_expr({y: 6}) == -6 + 72*x + x**2

    assert f.as_expr({x: 5, y: 6}) == 379
    assert f.as_expr(5, 6) == 379

    raises(GeneratorsError, lambda: f.as_expr({z: 7}))


def test_Poly_lift():
    assert Poly(x**4 - I*x + 17*I, x, gaussian=True).lift() == \
        Poly(x**16 + 2*x**10 + 578*x**8 + x**4 - 578*x**2 + 83521,
             x, domain='QQ')


def test_Poly_deflate():
    assert Poly(0, x).deflate() == ((1,), Poly(0, x))
    assert Poly(1, x).deflate() == ((1,), Poly(1, x))
    assert Poly(x, x).deflate() == ((1,), Poly(x, x))

    assert Poly(x**2, x).deflate() == ((2,), Poly(x, x))
    assert Poly(x**17, x).deflate() == ((17,), Poly(x, x))

    assert Poly(
        x**2*y*z**11 + x**4*z**11).deflate() == ((2, 1, 11), Poly(x*y*z + x**2*z))


def test_Poly_inject():
    f = Poly(x**2*y + x*y**3 + x*y + 1, x)

    assert f.inject() == Poly(x**2*y + x*y**3 + x*y + 1, x, y)
    assert f.inject(front=True) == Poly(y**3*x + y*x**2 + y*x + 1, y, x)


def test_Poly_eject():
    f = Poly(x**2*y + x*y**3 + x*y + 1, x, y)

    assert f.eject(x) == Poly(x*y**3 + (x**2 + x)*y + 1, y, domain='ZZ[x]')
    assert f.eject(y) == Poly(y*x**2 + (y**3 + y)*x + 1, x, domain='ZZ[y]')

    ex = x + y + z + t + w
    g = Poly(ex, x, y, z, t, w)

    assert g.eject(x) == Poly(ex, y, z, t, w, domain='ZZ[x]')
    assert g.eject(x, y) == Poly(ex, z, t, w, domain='ZZ[x, y]')
    assert g.eject(x, y, z) == Poly(ex, t, w, domain='ZZ[x, y, z]')
    assert g.eject(w) == Poly(ex, x, y, z, t, domain='ZZ[w]')
    assert g.eject(t, w) == Poly(ex, x, y, z, domain='ZZ[w, t]')
    assert g.eject(z, t, w) == Poly(ex, x, y, domain='ZZ[w, t, z]')

    raises(DomainError, lambda: Poly(x*y, x, y, domain=ZZ[z]).eject(y))
    raises(NotImplementedError, lambda: Poly(x*y, x, y, z).eject(y))


def test_Poly_exclude():
    assert Poly(x, x, y).exclude() == Poly(x, x)
    assert Poly(x*y, x, y).exclude() == Poly(x*y, x, y)
    assert Poly(1, x, y).exclude() == Poly(1, x, y)


def test_Poly__gen_to_level():
    assert Poly(1, x, y)._gen_to_level(-2) == 0
    assert Poly(1, x, y)._gen_to_level(-1) == 1
    assert Poly(1, x, y)._gen_to_level( 0) == 0
    assert Poly(1, x, y)._gen_to_level( 1) == 1

    raises(PolynomialError, lambda: Poly(1, x, y)._gen_to_level(-3))
    raises(PolynomialError, lambda: Poly(1, x, y)._gen_to_level( 2))

    assert Poly(1, x, y)._gen_to_level(x) == 0
    assert Poly(1, x, y)._gen_to_level(y) == 1

    assert Poly(1, x, y)._gen_to_level('x') == 0
    assert Poly(1, x, y)._gen_to_level('y') == 1

    raises(PolynomialError, lambda: Poly(1, x, y)._gen_to_level(z))
    raises(PolynomialError, lambda: Poly(1, x, y)._gen_to_level('z'))


def test_Poly_degree():
    assert Poly(0, x).degree() == -oo
    assert Poly(1, x).degree() == 0
    assert Poly(x, x).degree() == 1

    assert Poly(0, x).degree(gen=0) == -oo
    assert Poly(1, x).degree(gen=0) == 0
    assert Poly(x, x).degree(gen=0) == 1

    assert Poly(0, x).degree(gen=x) == -oo
    assert Poly(1, x).degree(gen=x) == 0
    assert Poly(x, x).degree(gen=x) == 1

    assert Poly(0, x).degree(gen='x') == -oo
    assert Poly(1, x).degree(gen='x') == 0
    assert Poly(x, x).degree(gen='x') == 1

    raises(PolynomialError, lambda: Poly(1, x).degree(gen=1))
    raises(PolynomialError, lambda: Poly(1, x).degree(gen=y))
    raises(PolynomialError, lambda: Poly(1, x).degree(gen='y'))

    assert Poly(1, x, y).degree() == 0
    assert Poly(2*y, x, y).degree() == 0
    assert Poly(x*y, x, y).degree() == 1

    assert Poly(1, x, y).degree(gen=x) == 0
    assert Poly(2*y, x, y).degree(gen=x) == 0
    assert Poly(x*y, x, y).degree(gen=x) == 1

    assert Poly(1, x, y).degree(gen=y) == 0
    assert Poly(2*y, x, y).degree(gen=y) == 1
    assert Poly(x*y, x, y).degree(gen=y) == 1

    assert degree(1, x) == 0
    assert degree(x, x) == 1

    assert degree(x*y**2, gen=x) == 1
    assert degree(x*y**2, gen=y) == 2

    assert degree(x*y**2, x, y) == 1
    assert degree(x*y**2, y, x) == 2

    raises(ComputationFailed, lambda: degree(1))


def test_Poly_degree_list():
    assert Poly(0, x).degree_list() == (-oo,)
    assert Poly(0, x, y).degree_list() == (-oo, -oo)
    assert Poly(0, x, y, z).degree_list() == (-oo, -oo, -oo)

    assert Poly(1, x).degree_list() == (0,)
    assert Poly(1, x, y).degree_list() == (0, 0)
    assert Poly(1, x, y, z).degree_list() == (0, 0, 0)

    assert Poly(x**2*y + x**3*z**2 + 1).degree_list() == (3, 1, 2)

    assert degree_list(1, x) == (0,)
    assert degree_list(x, x) == (1,)

    assert degree_list(x*y**2) == (1, 2)

    raises(ComputationFailed, lambda: degree_list(1))


def test_Poly_total_degree():
    assert Poly(x**2*y + x**3*z**2 + 1).total_degree() == 5
    assert Poly(x**2 + z**3).total_degree() == 3
    assert Poly(x*y*z + z**4).total_degree() == 4
    assert Poly(x**3 + x + 1).total_degree() == 3


def test_Poly_homogenize():
    assert Poly(x**2+y).homogenize(z) == Poly(x**2+y*z)
    assert Poly(x+y).homogenize(z) == Poly(x+y, x, y, z)
    assert Poly(x+y**2).homogenize(y) == Poly(x*y+y**2)


def test_Poly_homogeneous_order():
    assert Poly(0, x, y).homogeneous_order() == -oo
    assert Poly(1, x, y).homogeneous_order() == 0
    assert Poly(x, x, y).homogeneous_order() == 1
    assert Poly(x*y, x, y).homogeneous_order() == 2

    assert Poly(x + 1, x, y).homogeneous_order() is None
    assert Poly(x*y + x, x, y).homogeneous_order() is None

    assert Poly(x**5 + 2*x**3*y**2 + 9*x*y**4).homogeneous_order() == 5
    assert Poly(x**5 + 2*x**3*y**3 + 9*x*y**4).homogeneous_order() is None


def test_Poly_LC():
    assert Poly(0, x).LC() == 0
    assert Poly(1, x).LC() == 1
    assert Poly(2*x**2 + x, x).LC() == 2

    assert Poly(x*y**7 + 2*x**2*y**3).LC('lex') == 2
    assert Poly(x*y**7 + 2*x**2*y**3).LC('grlex') == 1

    assert LC(x*y**7 + 2*x**2*y**3, order='lex') == 2
    assert LC(x*y**7 + 2*x**2*y**3, order='grlex') == 1


def test_Poly_TC():
    assert Poly(0, x).TC() == 0
    assert Poly(1, x).TC() == 1
    assert Poly(2*x**2 + x, x).TC() == 0


def test_Poly_EC():
    assert Poly(0, x).EC() == 0
    assert Poly(1, x).EC() == 1
    assert Poly(2*x**2 + x, x).EC() == 1

    assert Poly(x*y**7 + 2*x**2*y**3).EC('lex') == 1
    assert Poly(x*y**7 + 2*x**2*y**3).EC('grlex') == 2


def test_Poly_coeff():
    assert Poly(0, x).coeff_monomial(1) == 0
    assert Poly(0, x).coeff_monomial(x) == 0

    assert Poly(1, x).coeff_monomial(1) == 1
    assert Poly(1, x).coeff_monomial(x) == 0

    assert Poly(x**8, x).coeff_monomial(1) == 0
    assert Poly(x**8, x).coeff_monomial(x**7) == 0
    assert Poly(x**8, x).coeff_monomial(x**8) == 1
    assert Poly(x**8, x).coeff_monomial(x**9) == 0

    assert Poly(3*x*y**2 + 1, x, y).coeff_monomial(1) == 1
    assert Poly(3*x*y**2 + 1, x, y).coeff_monomial(x*y**2) == 3

    p = Poly(24*x*y*exp(8) + 23*x, x, y)

    assert p.coeff_monomial(x) == 23
    assert p.coeff_monomial(y) == 0
    assert p.coeff_monomial(x*y) == 24*exp(8)

    assert p.as_expr().coeff(x) == 24*y*exp(8) + 23
    raises(NotImplementedError, lambda: p.coeff(x))

    raises(ValueError, lambda: Poly(x + 1).coeff_monomial(0))
    raises(ValueError, lambda: Poly(x + 1).coeff_monomial(3*x))
    raises(ValueError, lambda: Poly(x + 1).coeff_monomial(3*x*y))


def test_Poly_nth():
    assert Poly(0, x).nth(0) == 0
    assert Poly(0, x).nth(1) == 0

    assert Poly(1, x).nth(0) == 1
    assert Poly(1, x).nth(1) == 0

    assert Poly(x**8, x).nth(0) == 0
    assert Poly(x**8, x).nth(7) == 0
    assert Poly(x**8, x).nth(8) == 1
    assert Poly(x**8, x).nth(9) == 0

    assert Poly(3*x*y**2 + 1, x, y).nth(0, 0) == 1
    assert Poly(3*x*y**2 + 1, x, y).nth(1, 2) == 3

    raises(ValueError, lambda: Poly(x*y + 1, x, y).nth(1))


def test_Poly_LM():
    assert Poly(0, x).LM() == (0,)
    assert Poly(1, x).LM() == (0,)
    assert Poly(2*x**2 + x, x).LM() == (2,)

    assert Poly(x*y**7 + 2*x**2*y**3).LM('lex') == (2, 3)
    assert Poly(x*y**7 + 2*x**2*y**3).LM('grlex') == (1, 7)

    assert LM(x*y**7 + 2*x**2*y**3, order='lex') == x**2*y**3
    assert LM(x*y**7 + 2*x**2*y**3, order='grlex') == x*y**7


def test_Poly_LM_custom_order():
    f = Poly(x**2*y**3*z + x**2*y*z**3 + x*y*z + 1)
    rev_lex = lambda monom: tuple(reversed(monom))

    assert f.LM(order='lex') == (2, 3, 1)
    assert f.LM(order=rev_lex) == (2, 1, 3)


def test_Poly_EM():
    assert Poly(0, x).EM() == (0,)
    assert Poly(1, x).EM() == (0,)
    assert Poly(2*x**2 + x, x).EM() == (1,)

    assert Poly(x*y**7 + 2*x**2*y**3).EM('lex') == (1, 7)
    assert Poly(x*y**7 + 2*x**2*y**3).EM('grlex') == (2, 3)


def test_Poly_LT():
    assert Poly(0, x).LT() == ((0,), 0)
    assert Poly(1, x).LT() == ((0,), 1)
    assert Poly(2*x**2 + x, x).LT() == ((2,), 2)

    assert Poly(x*y**7 + 2*x**2*y**3).LT('lex') == ((2, 3), 2)
    assert Poly(x*y**7 + 2*x**2*y**3).LT('grlex') == ((1, 7), 1)

    assert LT(x*y**7 + 2*x**2*y**3, order='lex') == 2*x**2*y**3
    assert LT(x*y**7 + 2*x**2*y**3, order='grlex') == x*y**7


def test_Poly_ET():
    assert Poly(0, x).ET() == ((0,), 0)
    assert Poly(1, x).ET() == ((0,), 1)
    assert Poly(2*x**2 + x, x).ET() == ((1,), 1)

    assert Poly(x*y**7 + 2*x**2*y**3).ET('lex') == ((1, 7), 1)
    assert Poly(x*y**7 + 2*x**2*y**3).ET('grlex') == ((2, 3), 2)


def test_Poly_max_norm():
    assert Poly(-1, x).max_norm() == 1
    assert Poly( 0, x).max_norm() == 0
    assert Poly( 1, x).max_norm() == 1


def test_Poly_l1_norm():
    assert Poly(-1, x).l1_norm() == 1
    assert Poly( 0, x).l1_norm() == 0
    assert Poly( 1, x).l1_norm() == 1


def test_Poly_clear_denoms():
    coeff, poly = Poly(x + 2, x).clear_denoms()
    assert coeff == 1 and poly == Poly(
        x + 2, x, domain='ZZ') and poly.get_domain() == ZZ

    coeff, poly = Poly(x/2 + 1, x).clear_denoms()
    assert coeff == 2 and poly == Poly(
        x + 2, x, domain='QQ') and poly.get_domain() == QQ

    coeff, poly = Poly(x/2 + 1, x).clear_denoms(convert=True)
    assert coeff == 2 and poly == Poly(
        x + 2, x, domain='ZZ') and poly.get_domain() == ZZ

    coeff, poly = Poly(x/y + 1, x).clear_denoms(convert=True)
    assert coeff == y and poly == Poly(
        x + y, x, domain='ZZ[y]') and poly.get_domain() == ZZ[y]

    coeff, poly = Poly(x/3 + sqrt(2), x, domain='EX').clear_denoms()
    assert coeff == 3 and poly == Poly(
        x + 3*sqrt(2), x, domain='EX') and poly.get_domain() == EX

    coeff, poly = Poly(
        x/3 + sqrt(2), x, domain='EX').clear_denoms(convert=True)
    assert coeff == 3 and poly == Poly(
        x + 3*sqrt(2), x, domain='EX') and poly.get_domain() == EX


def test_Poly_rat_clear_denoms():
    f = Poly(x**2/y + 1, x)
    g = Poly(x**3 + y, x)

    assert f.rat_clear_denoms(g) == \
        (Poly(x**2 + y, x), Poly(y*x**3 + y**2, x))

    f = f.set_domain(EX)
    g = g.set_domain(EX)

    assert f.rat_clear_denoms(g) == (f, g)


def test_Poly_integrate():
    assert Poly(x + 1).integrate() == Poly(x**2/2 + x)
    assert Poly(x + 1).integrate(x) == Poly(x**2/2 + x)
    assert Poly(x + 1).integrate((x, 1)) == Poly(x**2/2 + x)

    assert Poly(x*y + 1).integrate(x) == Poly(x**2*y/2 + x)
    assert Poly(x*y + 1).integrate(y) == Poly(x*y**2/2 + y)

    assert Poly(x*y + 1).integrate(x, x) == Poly(x**3*y/6 + x**2/2)
    assert Poly(x*y + 1).integrate(y, y) == Poly(x*y**3/6 + y**2/2)

    assert Poly(x*y + 1).integrate((x, 2)) == Poly(x**3*y/6 + x**2/2)
    assert Poly(x*y + 1).integrate((y, 2)) == Poly(x*y**3/6 + y**2/2)

    assert Poly(x*y + 1).integrate(x, y) == Poly(x**2*y**2/4 + x*y)
    assert Poly(x*y + 1).integrate(y, x) == Poly(x**2*y**2/4 + x*y)


def test_Poly_diff():
    assert Poly(x**2 + x).diff() == Poly(2*x + 1)
    assert Poly(x**2 + x).diff(x) == Poly(2*x + 1)
    assert Poly(x**2 + x).diff((x, 1)) == Poly(2*x + 1)

    assert Poly(x**2*y**2 + x*y).diff(x) == Poly(2*x*y**2 + y)
    assert Poly(x**2*y**2 + x*y).diff(y) == Poly(2*x**2*y + x)

    assert Poly(x**2*y**2 + x*y).diff(x, x) == Poly(2*y**2, x, y)
    assert Poly(x**2*y**2 + x*y).diff(y, y) == Poly(2*x**2, x, y)

    assert Poly(x**2*y**2 + x*y).diff((x, 2)) == Poly(2*y**2, x, y)
    assert Poly(x**2*y**2 + x*y).diff((y, 2)) == Poly(2*x**2, x, y)

    assert Poly(x**2*y**2 + x*y).diff(x, y) == Poly(4*x*y + 1)
    assert Poly(x**2*y**2 + x*y).diff(y, x) == Poly(4*x*y + 1)


def test_issue_9585():
    assert diff(Poly(x**2 + x)) == Poly(2*x + 1)
    assert diff(Poly(x**2 + x), x, evaluate=False) == \
        Derivative(Poly(x**2 + x), x)
    assert Derivative(Poly(x**2 + x), x).doit() == Poly(2*x + 1)


def test_Poly_eval():
    assert Poly(0, x).eval(7) == 0
    assert Poly(1, x).eval(7) == 1
    assert Poly(x, x).eval(7) == 7

    assert Poly(0, x).eval(0, 7) == 0
    assert Poly(1, x).eval(0, 7) == 1
    assert Poly(x, x).eval(0, 7) == 7

    assert Poly(0, x).eval(x, 7) == 0
    assert Poly(1, x).eval(x, 7) == 1
    assert Poly(x, x).eval(x, 7) == 7

    assert Poly(0, x).eval('x', 7) == 0
    assert Poly(1, x).eval('x', 7) == 1
    assert Poly(x, x).eval('x', 7) == 7

    raises(PolynomialError, lambda: Poly(1, x).eval(1, 7))
    raises(PolynomialError, lambda: Poly(1, x).eval(y, 7))
    raises(PolynomialError, lambda: Poly(1, x).eval('y', 7))

    assert Poly(123, x, y).eval(7) == Poly(123, y)
    assert Poly(2*y, x, y).eval(7) == Poly(2*y, y)
    assert Poly(x*y, x, y).eval(7) == Poly(7*y, y)

    assert Poly(123, x, y).eval(x, 7) == Poly(123, y)
    assert Poly(2*y, x, y).eval(x, 7) == Poly(2*y, y)
    assert Poly(x*y, x, y).eval(x, 7) == Poly(7*y, y)

    assert Poly(123, x, y).eval(y, 7) == Poly(123, x)
    assert Poly(2*y, x, y).eval(y, 7) == Poly(14, x)
    assert Poly(x*y, x, y).eval(y, 7) == Poly(7*x, x)

    assert Poly(x*y + y, x, y).eval({x: 7}) == Poly(8*y, y)
    assert Poly(x*y + y, x, y).eval({y: 7}) == Poly(7*x + 7, x)

    assert Poly(x*y + y, x, y).eval({x: 6, y: 7}) == 49
    assert Poly(x*y + y, x, y).eval({x: 7, y: 6}) == 48

    assert Poly(x*y + y, x, y).eval((6, 7)) == 49
    assert Poly(x*y + y, x, y).eval([6, 7]) == 49

    assert Poly(x + 1, domain='ZZ').eval(S(1)/2) == S(3)/2
    assert Poly(x + 1, domain='ZZ').eval(sqrt(2)) == sqrt(2) + 1

    raises(ValueError, lambda: Poly(x*y + y, x, y).eval((6, 7, 8)))
    raises(DomainError, lambda: Poly(x + 1, domain='ZZ').eval(S(1)/2, auto=False))

    # issue 6344
    alpha = Symbol('alpha')
    result = (2*alpha*z - 2*alpha + z**2 + 3)/(z**2 - 2*z + 1)

    f = Poly(x**2 + (alpha - 1)*x - alpha + 1, x, domain='ZZ[alpha]')
    assert f.eval((z + 1)/(z - 1)) == result

    g = Poly(x**2 + (alpha - 1)*x - alpha + 1, x, y, domain='ZZ[alpha]')
    assert g.eval((z + 1)/(z - 1)) == Poly(result, y, domain='ZZ(alpha,z)')

def test_Poly___call__():
    f = Poly(2*x*y + 3*x + y + 2*z)

    assert f(2) == Poly(5*y + 2*z + 6)
    assert f(2, 5) == Poly(2*z + 31)
    assert f(2, 5, 7) == 45


def test_parallel_poly_from_expr():
    assert parallel_poly_from_expr(
        [x - 1, x**2 - 1], x)[0] == [Poly(x - 1, x), Poly(x**2 - 1, x)]
    assert parallel_poly_from_expr(
        [Poly(x - 1, x), x**2 - 1], x)[0] == [Poly(x - 1, x), Poly(x**2 - 1, x)]
    assert parallel_poly_from_expr(
        [x - 1, Poly(x**2 - 1, x)], x)[0] == [Poly(x - 1, x), Poly(x**2 - 1, x)]
    assert parallel_poly_from_expr([Poly(
        x - 1, x), Poly(x**2 - 1, x)], x)[0] == [Poly(x - 1, x), Poly(x**2 - 1, x)]

    assert parallel_poly_from_expr(
        [x - 1, x**2 - 1], x, y)[0] == [Poly(x - 1, x, y), Poly(x**2 - 1, x, y)]
    assert parallel_poly_from_expr([Poly(
        x - 1, x), x**2 - 1], x, y)[0] == [Poly(x - 1, x, y), Poly(x**2 - 1, x, y)]
    assert parallel_poly_from_expr([x - 1, Poly(
        x**2 - 1, x)], x, y)[0] == [Poly(x - 1, x, y), Poly(x**2 - 1, x, y)]
    assert parallel_poly_from_expr([Poly(x - 1, x), Poly(
        x**2 - 1, x)], x, y)[0] == [Poly(x - 1, x, y), Poly(x**2 - 1, x, y)]

    assert parallel_poly_from_expr(
        [x - 1, x**2 - 1])[0] == [Poly(x - 1, x), Poly(x**2 - 1, x)]
    assert parallel_poly_from_expr(
        [Poly(x - 1, x), x**2 - 1])[0] == [Poly(x - 1, x), Poly(x**2 - 1, x)]
    assert parallel_poly_from_expr(
        [x - 1, Poly(x**2 - 1, x)])[0] == [Poly(x - 1, x), Poly(x**2 - 1, x)]
    assert parallel_poly_from_expr(
        [Poly(x - 1, x), Poly(x**2 - 1, x)])[0] == [Poly(x - 1, x), Poly(x**2 - 1, x)]

    assert parallel_poly_from_expr(
        [1, x**2 - 1])[0] == [Poly(1, x), Poly(x**2 - 1, x)]
    assert parallel_poly_from_expr(
        [1, x**2 - 1])[0] == [Poly(1, x), Poly(x**2 - 1, x)]
    assert parallel_poly_from_expr(
        [1, Poly(x**2 - 1, x)])[0] == [Poly(1, x), Poly(x**2 - 1, x)]
    assert parallel_poly_from_expr(
        [1, Poly(x**2 - 1, x)])[0] == [Poly(1, x), Poly(x**2 - 1, x)]

    assert parallel_poly_from_expr(
        [x**2 - 1, 1])[0] == [Poly(x**2 - 1, x), Poly(1, x)]
    assert parallel_poly_from_expr(
        [x**2 - 1, 1])[0] == [Poly(x**2 - 1, x), Poly(1, x)]
    assert parallel_poly_from_expr(
        [Poly(x**2 - 1, x), 1])[0] == [Poly(x**2 - 1, x), Poly(1, x)]
    assert parallel_poly_from_expr(
        [Poly(x**2 - 1, x), 1])[0] == [Poly(x**2 - 1, x), Poly(1, x)]

    assert parallel_poly_from_expr([Poly(x, x, y), Poly(y, x, y)], x, y, order='lex')[0] == \
        [Poly(x, x, y, domain='ZZ'), Poly(y, x, y, domain='ZZ')]

    raises(PolificationFailed, lambda: parallel_poly_from_expr([0, 1]))


def test_pdiv():
    f, g = x**2 - y**2, x - y
    q, r = x + y, 0

    F, G, Q, R = [ Poly(h, x, y) for h in (f, g, q, r) ]

    assert F.pdiv(G) == (Q, R)
    assert F.prem(G) == R
    assert F.pquo(G) == Q
    assert F.pexquo(G) == Q

    assert pdiv(f, g) == (q, r)
    assert prem(f, g) == r
    assert pquo(f, g) == q
    assert pexquo(f, g) == q

    assert pdiv(f, g, x, y) == (q, r)
    assert prem(f, g, x, y) == r
    assert pquo(f, g, x, y) == q
    assert pexquo(f, g, x, y) == q

    assert pdiv(f, g, (x, y)) == (q, r)
    assert prem(f, g, (x, y)) == r
    assert pquo(f, g, (x, y)) == q
    assert pexquo(f, g, (x, y)) == q

    assert pdiv(F, G) == (Q, R)
    assert prem(F, G) == R
    assert pquo(F, G) == Q
    assert pexquo(F, G) == Q

    assert pdiv(f, g, polys=True) == (Q, R)
    assert prem(f, g, polys=True) == R
    assert pquo(f, g, polys=True) == Q
    assert pexquo(f, g, polys=True) == Q

    assert pdiv(F, G, polys=False) == (q, r)
    assert prem(F, G, polys=False) == r
    assert pquo(F, G, polys=False) == q
    assert pexquo(F, G, polys=False) == q

    raises(ComputationFailed, lambda: pdiv(4, 2))
    raises(ComputationFailed, lambda: prem(4, 2))
    raises(ComputationFailed, lambda: pquo(4, 2))
    raises(ComputationFailed, lambda: pexquo(4, 2))


def test_div():
    f, g = x**2 - y**2, x - y
    q, r = x + y, 0

    F, G, Q, R = [ Poly(h, x, y) for h in (f, g, q, r) ]

    assert F.div(G) == (Q, R)
    assert F.rem(G) == R
    assert F.quo(G) == Q
    assert F.exquo(G) == Q

    assert div(f, g) == (q, r)
    assert rem(f, g) == r
    assert quo(f, g) == q
    assert exquo(f, g) == q

    assert div(f, g, x, y) == (q, r)
    assert rem(f, g, x, y) == r
    assert quo(f, g, x, y) == q
    assert exquo(f, g, x, y) == q

    assert div(f, g, (x, y)) == (q, r)
    assert rem(f, g, (x, y)) == r
    assert quo(f, g, (x, y)) == q
    assert exquo(f, g, (x, y)) == q

    assert div(F, G) == (Q, R)
    assert rem(F, G) == R
    assert quo(F, G) == Q
    assert exquo(F, G) == Q

    assert div(f, g, polys=True) == (Q, R)
    assert rem(f, g, polys=True) == R
    assert quo(f, g, polys=True) == Q
    assert exquo(f, g, polys=True) == Q

    assert div(F, G, polys=False) == (q, r)
    assert rem(F, G, polys=False) == r
    assert quo(F, G, polys=False) == q
    assert exquo(F, G, polys=False) == q

    raises(ComputationFailed, lambda: div(4, 2))
    raises(ComputationFailed, lambda: rem(4, 2))
    raises(ComputationFailed, lambda: quo(4, 2))
    raises(ComputationFailed, lambda: exquo(4, 2))

    f, g = x**2 + 1, 2*x - 4

    qz, rz = 0, x**2 + 1
    qq, rq = x/2 + 1, 5

    assert div(f, g) == (qq, rq)
    assert div(f, g, auto=True) == (qq, rq)
    assert div(f, g, auto=False) == (qz, rz)
    assert div(f, g, domain=ZZ) == (qz, rz)
    assert div(f, g, domain=QQ) == (qq, rq)
    assert div(f, g, domain=ZZ, auto=True) == (qq, rq)
    assert div(f, g, domain=ZZ, auto=False) == (qz, rz)
    assert div(f, g, domain=QQ, auto=True) == (qq, rq)
    assert div(f, g, domain=QQ, auto=False) == (qq, rq)

    assert rem(f, g) == rq
    assert rem(f, g, auto=True) == rq
    assert rem(f, g, auto=False) == rz
    assert rem(f, g, domain=ZZ) == rz
    assert rem(f, g, domain=QQ) == rq
    assert rem(f, g, domain=ZZ, auto=True) == rq
    assert rem(f, g, domain=ZZ, auto=False) == rz
    assert rem(f, g, domain=QQ, auto=True) == rq
    assert rem(f, g, domain=QQ, auto=False) == rq

    assert quo(f, g) == qq
    assert quo(f, g, auto=True) == qq
    assert quo(f, g, auto=False) == qz
    assert quo(f, g, domain=ZZ) == qz
    assert quo(f, g, domain=QQ) == qq
    assert quo(f, g, domain=ZZ, auto=True) == qq
    assert quo(f, g, domain=ZZ, auto=False) == qz
    assert quo(f, g, domain=QQ, auto=True) == qq
    assert quo(f, g, domain=QQ, auto=False) == qq

    f, g, q = x**2, 2*x, x/2

    assert exquo(f, g) == q
    assert exquo(f, g, auto=True) == q
    raises(ExactQuotientFailed, lambda: exquo(f, g, auto=False))
    raises(ExactQuotientFailed, lambda: exquo(f, g, domain=ZZ))
    assert exquo(f, g, domain=QQ) == q
    assert exquo(f, g, domain=ZZ, auto=True) == q
    raises(ExactQuotientFailed, lambda: exquo(f, g, domain=ZZ, auto=False))
    assert exquo(f, g, domain=QQ, auto=True) == q
    assert exquo(f, g, domain=QQ, auto=False) == q

    f, g = Poly(x**2), Poly(x)

    q, r = f.div(g)
    assert q.get_domain().is_ZZ and r.get_domain().is_ZZ
    r = f.rem(g)
    assert r.get_domain().is_ZZ
    q = f.quo(g)
    assert q.get_domain().is_ZZ
    q = f.exquo(g)
    assert q.get_domain().is_ZZ


def test_gcdex():
    f, g = 2*x, x**2 - 16
    s, t, h = x/32, -Rational(1, 16), 1

    F, G, S, T, H = [ Poly(u, x, domain='QQ') for u in (f, g, s, t, h) ]

    assert F.half_gcdex(G) == (S, H)
    assert F.gcdex(G) == (S, T, H)
    assert F.invert(G) == S

    assert half_gcdex(f, g) == (s, h)
    assert gcdex(f, g) == (s, t, h)
    assert invert(f, g) == s

    assert half_gcdex(f, g, x) == (s, h)
    assert gcdex(f, g, x) == (s, t, h)
    assert invert(f, g, x) == s

    assert half_gcdex(f, g, (x,)) == (s, h)
    assert gcdex(f, g, (x,)) == (s, t, h)
    assert invert(f, g, (x,)) == s

    assert half_gcdex(F, G) == (S, H)
    assert gcdex(F, G) == (S, T, H)
    assert invert(F, G) == S

    assert half_gcdex(f, g, polys=True) == (S, H)
    assert gcdex(f, g, polys=True) == (S, T, H)
    assert invert(f, g, polys=True) == S

    assert half_gcdex(F, G, polys=False) == (s, h)
    assert gcdex(F, G, polys=False) == (s, t, h)
    assert invert(F, G, polys=False) == s

    assert half_gcdex(100, 2004) == (-20, 4)
    assert gcdex(100, 2004) == (-20, 1, 4)
    assert invert(3, 7) == 5

    raises(DomainError, lambda: half_gcdex(x + 1, 2*x + 1, auto=False))
    raises(DomainError, lambda: gcdex(x + 1, 2*x + 1, auto=False))
    raises(DomainError, lambda: invert(x + 1, 2*x + 1, auto=False))


def test_revert():
    f = Poly(1 - x**2/2 + x**4/24 - x**6/720)
    g = Poly(61*x**6/720 + 5*x**4/24 + x**2/2 + 1)

    assert f.revert(8) == g


def test_subresultants():
    f, g, h = x**2 - 2*x + 1, x**2 - 1, 2*x - 2
    F, G, H = Poly(f), Poly(g), Poly(h)

    assert F.subresultants(G) == [F, G, H]
    assert subresultants(f, g) == [f, g, h]
    assert subresultants(f, g, x) == [f, g, h]
    assert subresultants(f, g, (x,)) == [f, g, h]
    assert subresultants(F, G) == [F, G, H]
    assert subresultants(f, g, polys=True) == [F, G, H]
    assert subresultants(F, G, polys=False) == [f, g, h]

    raises(ComputationFailed, lambda: subresultants(4, 2))


def test_resultant():
    f, g, h = x**2 - 2*x + 1, x**2 - 1, 0
    F, G = Poly(f), Poly(g)

    assert F.resultant(G) == h
    assert resultant(f, g) == h
    assert resultant(f, g, x) == h
    assert resultant(f, g, (x,)) == h
    assert resultant(F, G) == h
    assert resultant(f, g, polys=True) == h
    assert resultant(F, G, polys=False) == h
    assert resultant(f, g, includePRS=True) == (h, [f, g, 2*x - 2])

    f, g, h = x - a, x - b, a - b
    F, G, H = Poly(f), Poly(g), Poly(h)

    assert F.resultant(G) == H
    assert resultant(f, g) == h
    assert resultant(f, g, x) == h
    assert resultant(f, g, (x,)) == h
    assert resultant(F, G) == H
    assert resultant(f, g, polys=True) == H
    assert resultant(F, G, polys=False) == h

    raises(ComputationFailed, lambda: resultant(4, 2))


def test_discriminant():
    f, g = x**3 + 3*x**2 + 9*x - 13, -11664
    F = Poly(f)

    assert F.discriminant() == g
    assert discriminant(f) == g
    assert discriminant(f, x) == g
    assert discriminant(f, (x,)) == g
    assert discriminant(F) == g
    assert discriminant(f, polys=True) == g
    assert discriminant(F, polys=False) == g

    f, g = a*x**2 + b*x + c, b**2 - 4*a*c
    F, G = Poly(f), Poly(g)

    assert F.discriminant() == G
    assert discriminant(f) == g
    assert discriminant(f, x, a, b, c) == g
    assert discriminant(f, (x, a, b, c)) == g
    assert discriminant(F) == G
    assert discriminant(f, polys=True) == G
    assert discriminant(F, polys=False) == g

    raises(ComputationFailed, lambda: discriminant(4))


def test_dispersion():
    # We test only the API here. For more mathematical
    # tests see the dedicated test file.
    fp = poly((x + 1)*(x + 2), x)
    assert sorted(fp.dispersionset()) == [0, 1]
    assert fp.dispersion() == 1

    fp = poly(x**4 - 3*x**2 + 1, x)
    gp = fp.shift(-3)
    assert sorted(fp.dispersionset(gp)) == [2, 3, 4]
    assert fp.dispersion(gp) == 4


def test_gcd_list():
    F = [x**3 - 1, x**2 - 1, x**2 - 3*x + 2]

    assert gcd_list(F) == x - 1
    assert gcd_list(F, polys=True) == Poly(x - 1)

    assert gcd_list([]) == 0
    assert gcd_list([1, 2]) == 1
    assert gcd_list([4, 6, 8]) == 2

    assert gcd_list([x*(y + 42) - x*y - x*42]) == 0

    gcd = gcd_list([], x)
    assert gcd.is_Number and gcd is S.Zero

    gcd = gcd_list([], x, polys=True)
    assert gcd.is_Poly and gcd.is_zero

    raises(ComputationFailed, lambda: gcd_list([], polys=True))


def test_lcm_list():
    F = [x**3 - 1, x**2 - 1, x**2 - 3*x + 2]

    assert lcm_list(F) == x**5 - x**4 - 2*x**3 - x**2 + x + 2
    assert lcm_list(F, polys=True) == Poly(x**5 - x**4 - 2*x**3 - x**2 + x + 2)

    assert lcm_list([]) == 1
    assert lcm_list([1, 2]) == 2
    assert lcm_list([4, 6, 8]) == 24

    assert lcm_list([x*(y + 42) - x*y - x*42]) == 0

    lcm = lcm_list([], x)
    assert lcm.is_Number and lcm is S.One

    lcm = lcm_list([], x, polys=True)
    assert lcm.is_Poly and lcm.is_one

    raises(ComputationFailed, lambda: lcm_list([], polys=True))


def test_gcd():
    f, g = x**3 - 1, x**2 - 1
    s, t = x**2 + x + 1, x + 1
    h, r = x - 1, x**4 + x**3 - x - 1

    F, G, S, T, H, R = [ Poly(u) for u in (f, g, s, t, h, r) ]

    assert F.cofactors(G) == (H, S, T)
    assert F.gcd(G) == H
    assert F.lcm(G) == R

    assert cofactors(f, g) == (h, s, t)
    assert gcd(f, g) == h
    assert lcm(f, g) == r

    assert cofactors(f, g, x) == (h, s, t)
    assert gcd(f, g, x) == h
    assert lcm(f, g, x) == r

    assert cofactors(f, g, (x,)) == (h, s, t)
    assert gcd(f, g, (x,)) == h
    assert lcm(f, g, (x,)) == r

    assert cofactors(F, G) == (H, S, T)
    assert gcd(F, G) == H
    assert lcm(F, G) == R

    assert cofactors(f, g, polys=True) == (H, S, T)
    assert gcd(f, g, polys=True) == H
    assert lcm(f, g, polys=True) == R

    assert cofactors(F, G, polys=False) == (h, s, t)
    assert gcd(F, G, polys=False) == h
    assert lcm(F, G, polys=False) == r

    f, g = 1.0*x**2 - 1.0, 1.0*x - 1.0
    h, s, t = g, 1.0*x + 1.0, 1.0

    assert cofactors(f, g) == (h, s, t)
    assert gcd(f, g) == h
    assert lcm(f, g) == f

    f, g = 1.0*x**2 - 1.0, 1.0*x - 1.0
    h, s, t = g, 1.0*x + 1.0, 1.0

    assert cofactors(f, g) == (h, s, t)
    assert gcd(f, g) == h
    assert lcm(f, g) == f

    assert cofactors(8, 6) == (2, 4, 3)
    assert gcd(8, 6) == 2
    assert lcm(8, 6) == 24

    f, g = x**2 - 3*x - 4, x**3 - 4*x**2 + x - 4
    l = x**4 - 3*x**3 - 3*x**2 - 3*x - 4
    h, s, t = x - 4, x + 1, x**2 + 1

    assert cofactors(f, g, modulus=11) == (h, s, t)
    assert gcd(f, g, modulus=11) == h
    assert lcm(f, g, modulus=11) == l

    f, g = x**2 + 8*x + 7, x**3 + 7*x**2 + x + 7
    l = x**4 + 8*x**3 + 8*x**2 + 8*x + 7
    h, s, t = x + 7, x + 1, x**2 + 1

    assert cofactors(f, g, modulus=11, symmetric=False) == (h, s, t)
    assert gcd(f, g, modulus=11, symmetric=False) == h
    assert lcm(f, g, modulus=11, symmetric=False) == l

    raises(TypeError, lambda: gcd(x))
    raises(TypeError, lambda: lcm(x))


def test_gcd_numbers_vs_polys():
    assert isinstance(gcd(3, 9), Integer)
    assert isinstance(gcd(3*x, 9), Integer)

    assert gcd(3, 9) == 3
    assert gcd(3*x, 9) == 3

    assert isinstance(gcd(S(3)/2, S(9)/4), Rational)
    assert isinstance(gcd(S(3)/2*x, S(9)/4), Rational)

    assert gcd(S(3)/2, S(9)/4) == S(3)/4
    assert gcd(S(3)/2*x, S(9)/4) == 1

    assert isinstance(gcd(3.0, 9.0), Float)
    assert isinstance(gcd(3.0*x, 9.0), Float)

    assert gcd(3.0, 9.0) == 1.0
    assert gcd(3.0*x, 9.0) == 1.0


def test_terms_gcd():
    assert terms_gcd(1) == 1
    assert terms_gcd(1, x) == 1

    assert terms_gcd(x - 1) == x - 1
    assert terms_gcd(-x - 1) == -x - 1

    assert terms_gcd(2*x + 3) == 2*x + 3
    assert terms_gcd(6*x + 4) == Mul(2, 3*x + 2, evaluate=False)

    assert terms_gcd(x**3*y + x*y**3) == x*y*(x**2 + y**2)
    assert terms_gcd(2*x**3*y + 2*x*y**3) == 2*x*y*(x**2 + y**2)
    assert terms_gcd(x**3*y/2 + x*y**3/2) == x*y/2*(x**2 + y**2)

    assert terms_gcd(x**3*y + 2*x*y**3) == x*y*(x**2 + 2*y**2)
    assert terms_gcd(2*x**3*y + 4*x*y**3) == 2*x*y*(x**2 + 2*y**2)
    assert terms_gcd(2*x**3*y/3 + 4*x*y**3/5) == 2*x*y/15*(5*x**2 + 6*y**2)

    assert terms_gcd(2.0*x**3*y + 4.1*x*y**3) == x*y*(2.0*x**2 + 4.1*y**2)
    assert _aresame(terms_gcd(2.0*x + 3), 2.0*x + 3)

    assert terms_gcd((3 + 3*x)*(x + x*y), expand=False) == \
        (3*x + 3)*(x*y + x)
    assert terms_gcd((3 + 3*x)*(x + x*sin(3 + 3*y)), expand=False, deep=True) == \
        3*x*(x + 1)*(sin(Mul(3, y + 1, evaluate=False)) + 1)
    assert terms_gcd(sin(x + x*y), deep=True) == \
        sin(x*(y + 1))

    eq = Eq(2*x, 2*y + 2*z*y)
    assert terms_gcd(eq) == eq
    assert terms_gcd(eq, deep=True) == Eq(2*x, 2*y*(z + 1))


def test_trunc():
    f, g = x**5 + 2*x**4 + 3*x**3 + 4*x**2 + 5*x + 6, x**5 - x**4 + x**2 - x
    F, G = Poly(f), Poly(g)

    assert F.trunc(3) == G
    assert trunc(f, 3) == g
    assert trunc(f, 3, x) == g
    assert trunc(f, 3, (x,)) == g
    assert trunc(F, 3) == G
    assert trunc(f, 3, polys=True) == G
    assert trunc(F, 3, polys=False) == g

    f, g = 6*x**5 + 5*x**4 + 4*x**3 + 3*x**2 + 2*x + 1, -x**4 + x**3 - x + 1
    F, G = Poly(f), Poly(g)

    assert F.trunc(3) == G
    assert trunc(f, 3) == g
    assert trunc(f, 3, x) == g
    assert trunc(f, 3, (x,)) == g
    assert trunc(F, 3) == G
    assert trunc(f, 3, polys=True) == G
    assert trunc(F, 3, polys=False) == g

    f = Poly(x**2 + 2*x + 3, modulus=5)

    assert f.trunc(2) == Poly(x**2 + 1, modulus=5)


def test_monic():
    f, g = 2*x - 1, x - S(1)/2
    F, G = Poly(f, domain='QQ'), Poly(g)

    assert F.monic() == G
    assert monic(f) == g
    assert monic(f, x) == g
    assert monic(f, (x,)) == g
    assert monic(F) == G
    assert monic(f, polys=True) == G
    assert monic(F, polys=False) == g

    raises(ComputationFailed, lambda: monic(4))

    assert monic(2*x**2 + 6*x + 4, auto=False) == x**2 + 3*x + 2
    raises(ExactQuotientFailed, lambda: monic(2*x + 6*x + 1, auto=False))

    assert monic(2.0*x**2 + 6.0*x + 4.0) == 1.0*x**2 + 3.0*x + 2.0
    assert monic(2*x**2 + 3*x + 4, modulus=5) == x**2 - x + 2


def test_content():
    f, F = 4*x + 2, Poly(4*x + 2)

    assert F.content() == 2
    assert content(f) == 2

    raises(ComputationFailed, lambda: content(4))

    f = Poly(2*x, modulus=3)

    assert f.content() == 1


def test_primitive():
    f, g = 4*x + 2, 2*x + 1
    F, G = Poly(f), Poly(g)

    assert F.primitive() == (2, G)
    assert primitive(f) == (2, g)
    assert primitive(f, x) == (2, g)
    assert primitive(f, (x,)) == (2, g)
    assert primitive(F) == (2, G)
    assert primitive(f, polys=True) == (2, G)
    assert primitive(F, polys=False) == (2, g)

    raises(ComputationFailed, lambda: primitive(4))

    f = Poly(2*x, modulus=3)
    g = Poly(2.0*x, domain=RR)

    assert f.primitive() == (1, f)
    assert g.primitive() == (1.0, g)

    assert primitive(S('-3*x/4 + y + 11/8')) == \
        S('(1/8, -6*x + 8*y + 11)')


def test_compose():
    f = x**12 + 20*x**10 + 150*x**8 + 500*x**6 + 625*x**4 - 2*x**3 - 10*x + 9
    g = x**4 - 2*x + 9
    h = x**3 + 5*x

    F, G, H = map(Poly, (f, g, h))

    assert G.compose(H) == F
    assert compose(g, h) == f
    assert compose(g, h, x) == f
    assert compose(g, h, (x,)) == f
    assert compose(G, H) == F
    assert compose(g, h, polys=True) == F
    assert compose(G, H, polys=False) == f

    assert F.decompose() == [G, H]
    assert decompose(f) == [g, h]
    assert decompose(f, x) == [g, h]
    assert decompose(f, (x,)) == [g, h]
    assert decompose(F) == [G, H]
    assert decompose(f, polys=True) == [G, H]
    assert decompose(F, polys=False) == [g, h]

    raises(ComputationFailed, lambda: compose(4, 2))
    raises(ComputationFailed, lambda: decompose(4))

    assert compose(x**2 - y**2, x - y, x, y) == x**2 - 2*x*y
    assert compose(x**2 - y**2, x - y, y, x) == -y**2 + 2*x*y


def test_shift():
    assert Poly(x**2 - 2*x + 1, x).shift(2) == Poly(x**2 + 2*x + 1, x)


def test_sturm():
    f, F = x, Poly(x, domain='QQ')
    g, G = 1, Poly(1, x, domain='QQ')

    assert F.sturm() == [F, G]
    assert sturm(f) == [f, g]
    assert sturm(f, x) == [f, g]
    assert sturm(f, (x,)) == [f, g]
    assert sturm(F) == [F, G]
    assert sturm(f, polys=True) == [F, G]
    assert sturm(F, polys=False) == [f, g]

    raises(ComputationFailed, lambda: sturm(4))
    raises(DomainError, lambda: sturm(f, auto=False))

    f = Poly(S(1024)/(15625*pi**8)*x**5
           - S(4096)/(625*pi**8)*x**4
           + S(32)/(15625*pi**4)*x**3
           - S(128)/(625*pi**4)*x**2
           + S(1)/62500*x
           - S(1)/625, x, domain='ZZ(pi)')

    assert sturm(f) == \
        [Poly(x**3 - 100*x**2 + pi**4/64*x - 25*pi**4/16, x, domain='ZZ(pi)'),
         Poly(3*x**2 - 200*x + pi**4/64, x, domain='ZZ(pi)'),
         Poly((S(20000)/9 - pi**4/96)*x + 25*pi**4/18, x, domain='ZZ(pi)'),
         Poly((-3686400000000*pi**4 - 11520000*pi**8 - 9*pi**12)/(26214400000000 - 245760000*pi**4 + 576*pi**8), x, domain='ZZ(pi)')]


def test_gff():
    f = x**5 + 2*x**4 - x**3 - 2*x**2

    assert Poly(f).gff_list() == [(Poly(x), 1), (Poly(x + 2), 4)]
    assert gff_list(f) == [(x, 1), (x + 2, 4)]

    raises(NotImplementedError, lambda: gff(f))

    f = x*(x - 1)**3*(x - 2)**2*(x - 4)**2*(x - 5)

    assert Poly(f).gff_list() == [(
        Poly(x**2 - 5*x + 4), 1), (Poly(x**2 - 5*x + 4), 2), (Poly(x), 3)]
    assert gff_list(f) == [(x**2 - 5*x + 4, 1), (x**2 - 5*x + 4, 2), (x, 3)]

    raises(NotImplementedError, lambda: gff(f))


def test_sqf_norm():
    assert sqf_norm(x**2 - 2, extension=sqrt(3)) == \
        (1, x**2 - 2*sqrt(3)*x + 1, x**4 - 10*x**2 + 1)
    assert sqf_norm(x**2 - 3, extension=sqrt(2)) == \
        (1, x**2 - 2*sqrt(2)*x - 1, x**4 - 10*x**2 + 1)

    assert Poly(x**2 - 2, extension=sqrt(3)).sqf_norm() == \
        (1, Poly(x**2 - 2*sqrt(3)*x + 1, x, extension=sqrt(3)),
            Poly(x**4 - 10*x**2 + 1, x, domain='QQ'))

    assert Poly(x**2 - 3, extension=sqrt(2)).sqf_norm() == \
        (1, Poly(x**2 - 2*sqrt(2)*x - 1, x, extension=sqrt(2)),
            Poly(x**4 - 10*x**2 + 1, x, domain='QQ'))


def test_sqf():
    f = x**5 - x**3 - x**2 + 1
    g = x**3 + 2*x**2 + 2*x + 1
    h = x - 1

    p = x**4 + x**3 - x - 1

    F, G, H, P = map(Poly, (f, g, h, p))

    assert F.sqf_part() == P
    assert sqf_part(f) == p
    assert sqf_part(f, x) == p
    assert sqf_part(f, (x,)) == p
    assert sqf_part(F) == P
    assert sqf_part(f, polys=True) == P
    assert sqf_part(F, polys=False) == p

    assert F.sqf_list() == (1, [(G, 1), (H, 2)])
    assert sqf_list(f) == (1, [(g, 1), (h, 2)])
    assert sqf_list(f, x) == (1, [(g, 1), (h, 2)])
    assert sqf_list(f, (x,)) == (1, [(g, 1), (h, 2)])
    assert sqf_list(F) == (1, [(G, 1), (H, 2)])
    assert sqf_list(f, polys=True) == (1, [(G, 1), (H, 2)])
    assert sqf_list(F, polys=False) == (1, [(g, 1), (h, 2)])

    assert F.sqf_list_include() == [(G, 1), (H, 2)]

    raises(ComputationFailed, lambda: sqf_part(4))

    assert sqf(1) == 1
    assert sqf_list(1) == (1, [])

    assert sqf((2*x**2 + 2)**7) == 128*(x**2 + 1)**7

    assert sqf(f) == g*h**2
    assert sqf(f, x) == g*h**2
    assert sqf(f, (x,)) == g*h**2

    d = x**2 + y**2

    assert sqf(f/d) == (g*h**2)/d
    assert sqf(f/d, x) == (g*h**2)/d
    assert sqf(f/d, (x,)) == (g*h**2)/d

    assert sqf(x - 1) == x - 1
    assert sqf(-x - 1) == -x - 1

    assert sqf(x - 1) == x - 1
    assert sqf(6*x - 10) == Mul(2, 3*x - 5, evaluate=False)

    assert sqf((6*x - 10)/(3*x - 6)) == S(2)/3*((3*x - 5)/(x - 2))
    assert sqf(Poly(x**2 - 2*x + 1)) == (x - 1)**2

    f = 3 + x - x*(1 + x) + x**2

    assert sqf(f) == 3

    f = (x**2 + 2*x + 1)**20000000000

    assert sqf(f) == (x + 1)**40000000000
    assert sqf_list(f) == (1, [(x + 1, 40000000000)])


def test_factor():
    f = x**5 - x**3 - x**2 + 1

    u = x + 1
    v = x - 1
    w = x**2 + x + 1

    F, U, V, W = map(Poly, (f, u, v, w))

    assert F.factor_list() == (1, [(U, 1), (V, 2), (W, 1)])
    assert factor_list(f) == (1, [(u, 1), (v, 2), (w, 1)])
    assert factor_list(f, x) == (1, [(u, 1), (v, 2), (w, 1)])
    assert factor_list(f, (x,)) == (1, [(u, 1), (v, 2), (w, 1)])
    assert factor_list(F) == (1, [(U, 1), (V, 2), (W, 1)])
    assert factor_list(f, polys=True) == (1, [(U, 1), (V, 2), (W, 1)])
    assert factor_list(F, polys=False) == (1, [(u, 1), (v, 2), (w, 1)])

    assert F.factor_list_include() == [(U, 1), (V, 2), (W, 1)]

    assert factor_list(1) == (1, [])
    assert factor_list(6) == (6, [])
    assert factor_list(sqrt(3), x) == (1, [(3, S.Half)])
    assert factor_list((-1)**x, x) == (1, [(-1, x)])
    assert factor_list((2*x)**y, x) == (1, [(2, y), (x, y)])
    assert factor_list(sqrt(x*y), x) == (1, [(x*y, S.Half)])

    assert factor(6) == 6 and factor(6).is_Integer

    assert factor_list(3*x) == (3, [(x, 1)])
    assert factor_list(3*x**2) == (3, [(x, 2)])

    assert factor(3*x) == 3*x
    assert factor(3*x**2) == 3*x**2

    assert factor((2*x**2 + 2)**7) == 128*(x**2 + 1)**7

    assert factor(f) == u*v**2*w
    assert factor(f, x) == u*v**2*w
    assert factor(f, (x,)) == u*v**2*w

    g, p, q, r = x**2 - y**2, x - y, x + y, x**2 + 1

    assert factor(f/g) == (u*v**2*w)/(p*q)
    assert factor(f/g, x) == (u*v**2*w)/(p*q)
    assert factor(f/g, (x,)) == (u*v**2*w)/(p*q)

    p = Symbol('p', positive=True)
    i = Symbol('i', integer=True)
    r = Symbol('r', real=True)

    assert factor(sqrt(x*y)).is_Pow is True

    assert factor(sqrt(3*x**2 - 3)) == sqrt(3)*sqrt((x - 1)*(x + 1))
    assert factor(sqrt(3*x**2 + 3)) == sqrt(3)*sqrt(x**2 + 1)

    assert factor((y*x**2 - y)**i) == y**i*(x - 1)**i*(x + 1)**i
    assert factor((y*x**2 + y)**i) == y**i*(x**2 + 1)**i

    assert factor((y*x**2 - y)**t) == (y*(x - 1)*(x + 1))**t
    assert factor((y*x**2 + y)**t) == (y*(x**2 + 1))**t

    f = sqrt(expand((r**2 + 1)*(p + 1)*(p - 1)*(p - 2)**3))
    g = sqrt((p - 2)**3*(p - 1))*sqrt(p + 1)*sqrt(r**2 + 1)

    assert factor(f) == g
    assert factor(g) == g

    g = (x - 1)**5*(r**2 + 1)
    f = sqrt(expand(g))

    assert factor(f) == sqrt(g)

    f = Poly(sin(1)*x + 1, x, domain=EX)

    assert f.factor_list() == (1, [(f, 1)])

    f = x**4 + 1

    assert factor(f) == f
    assert factor(f, extension=I) == (x**2 - I)*(x**2 + I)
    assert factor(f, gaussian=True) == (x**2 - I)*(x**2 + I)
    assert factor(
        f, extension=sqrt(2)) == (x**2 + sqrt(2)*x + 1)*(x**2 - sqrt(2)*x + 1)

    f = x**2 + 2*sqrt(2)*x + 2

    assert factor(f, extension=sqrt(2)) == (x + sqrt(2))**2
    assert factor(f**3, extension=sqrt(2)) == (x + sqrt(2))**6

    assert factor(x**2 - 2*y**2, extension=sqrt(2)) == \
        (x + sqrt(2)*y)*(x - sqrt(2)*y)
    assert factor(2*x**2 - 4*y**2, extension=sqrt(2)) == \
        2*((x + sqrt(2)*y)*(x - sqrt(2)*y))

    assert factor(x - 1) == x - 1
    assert factor(-x - 1) == -x - 1

    assert factor(x - 1) == x - 1

    assert factor(6*x - 10) == Mul(2, 3*x - 5, evaluate=False)

    assert factor(x**11 + x + 1, modulus=65537, symmetric=True) == \
        (x**2 + x + 1)*(x**9 - x**8 + x**6 - x**5 + x**3 - x** 2 + 1)
    assert factor(x**11 + x + 1, modulus=65537, symmetric=False) == \
        (x**2 + x + 1)*(x**9 + 65536*x**8 + x**6 + 65536*x**5 +
         x**3 + 65536*x** 2 + 1)

    f = x/pi + x*sin(x)/pi
    g = y/(pi**2 + 2*pi + 1) + y*sin(x)/(pi**2 + 2*pi + 1)

    assert factor(f) == x*(sin(x) + 1)/pi
    assert factor(g) == y*(sin(x) + 1)/(pi + 1)**2

    assert factor(Eq(
        x**2 + 2*x + 1, x**3 + 1)) == Eq((x + 1)**2, (x + 1)*(x**2 - x + 1))

    f = (x**2 - 1)/(x**2 + 4*x + 4)

    assert factor(f) == (x + 1)*(x - 1)/(x + 2)**2
    assert factor(f, x) == (x + 1)*(x - 1)/(x + 2)**2

    f = 3 + x - x*(1 + x) + x**2

    assert factor(f) == 3
    assert factor(f, x) == 3

    assert factor(1/(x**2 + 2*x + 1/x) - 1) == -((1 - x + 2*x**2 +
                  x**3)/(1 + 2*x**2 + x**3))

    assert factor(f, expand=False) == f
    raises(PolynomialError, lambda: factor(f, x, expand=False))

    raises(FlagError, lambda: factor(x**2 - 1, polys=True))

    assert factor([x, Eq(x**2 - y**2, Tuple(x**2 - z**2, 1/x + 1/y))]) == \
        [x, Eq((x - y)*(x + y), Tuple((x - z)*(x + z), (x + y)/x/y))]

    assert not isinstance(
        Poly(x**3 + x + 1).factor_list()[1][0][0], PurePoly) is True
    assert isinstance(
        PurePoly(x**3 + x + 1).factor_list()[1][0][0], PurePoly) is True

    assert factor(sqrt(-x)) == sqrt(-x)

    # issue 5917
    e = (-2*x*(-x + 1)*(x - 1)*(-x*(-x + 1)*(x - 1) - x*(x - 1)**2)*(x**2*(x -
    1) - x*(x - 1) - x) - (-2*x**2*(x - 1)**2 - x*(-x + 1)*(-x*(-x + 1) +
    x*(x - 1)))*(x**2*(x - 1)**4 - x*(-x*(-x + 1)*(x - 1) - x*(x - 1)**2)))
    assert factor(e) == 0

    # deep option
    assert factor(sin(x**2 + x) + x, deep=True) == sin(x*(x + 1)) + x

    assert factor(sqrt(x**2)) == sqrt(x**2)


def test_factor_large():
    f = (x**2 + 4*x + 4)**10000000*(x**2 + 1)*(x**2 + 2*x + 1)**1234567
    g = ((x**2 + 2*x + 1)**3000*y**2 + (x**2 + 2*x + 1)**3000*2*y + (
        x**2 + 2*x + 1)**3000)

    assert factor(f) == (x + 2)**20000000*(x**2 + 1)*(x + 1)**2469134
    assert factor(g) == (x + 1)**6000*(y + 1)**2

    assert factor_list(
        f) == (1, [(x + 1, 2469134), (x + 2, 20000000), (x**2 + 1, 1)])
    assert factor_list(g) == (1, [(y + 1, 2), (x + 1, 6000)])

    f = (x**2 - y**2)**200000*(x**7 + 1)
    g = (x**2 + y**2)**200000*(x**7 + 1)

    assert factor(f) == \
        (x + 1)*(x - y)**200000*(x + y)**200000*(x**6 - x**5 +
         x**4 - x**3 + x**2 - x + 1)
    assert factor(g, gaussian=True) == \
        (x + 1)*(x - I*y)**200000*(x + I*y)**200000*(x**6 - x**5 +
         x**4 - x**3 + x**2 - x + 1)

    assert factor_list(f) == \
        (1, [(x + 1, 1), (x - y, 200000), (x + y, 200000), (x**6 -
         x**5 + x**4 - x**3 + x**2 - x + 1, 1)])
    assert factor_list(g, gaussian=True) == \
        (1, [(x + 1, 1), (x - I*y, 200000), (x + I*y, 200000), (
            x**6 - x**5 + x**4 - x**3 + x**2 - x + 1, 1)])


@XFAIL
def test_factor_noeval():
    assert factor(6*x - 10) == 2*(3*x - 5)
    assert factor((6*x - 10)/(3*x - 6)) == S(2)/3*((3*x - 5)/(x - 2))


def test_intervals():
    assert intervals(0) == []
    assert intervals(1) == []

    assert intervals(x, sqf=True) == [(0, 0)]
    assert intervals(x) == [((0, 0), 1)]

    assert intervals(x**128) == [((0, 0), 128)]
    assert intervals([x**2, x**4]) == [((0, 0), {0: 2, 1: 4})]

    f = Poly((2*x/5 - S(17)/3)*(4*x + S(1)/257))

    assert f.intervals(sqf=True) == [(-1, 0), (14, 15)]
    assert f.intervals() == [((-1, 0), 1), ((14, 15), 1)]

    assert f.intervals(fast=True, sqf=True) == [(-1, 0), (14, 15)]
    assert f.intervals(fast=True) == [((-1, 0), 1), ((14, 15), 1)]

    assert f.intervals(eps=S(1)/10) == f.intervals(eps=0.1) == \
        [((-S(1)/258, 0), 1), ((S(85)/6, S(85)/6), 1)]
    assert f.intervals(eps=S(1)/100) == f.intervals(eps=0.01) == \
        [((-S(1)/258, 0), 1), ((S(85)/6, S(85)/6), 1)]
    assert f.intervals(eps=S(1)/1000) == f.intervals(eps=0.001) == \
        [((-S(1)/1002, 0), 1), ((S(85)/6, S(85)/6), 1)]
    assert f.intervals(eps=S(1)/10000) == f.intervals(eps=0.0001) == \
        [((-S(1)/1028, -S(1)/1028), 1), ((S(85)/6, S(85)/6), 1)]

    f = (2*x/5 - S(17)/3)*(4*x + S(1)/257)

    assert intervals(f, sqf=True) == [(-1, 0), (14, 15)]
    assert intervals(f) == [((-1, 0), 1), ((14, 15), 1)]

    assert intervals(f, eps=S(1)/10) == intervals(f, eps=0.1) == \
        [((-S(1)/258, 0), 1), ((S(85)/6, S(85)/6), 1)]
    assert intervals(f, eps=S(1)/100) == intervals(f, eps=0.01) == \
        [((-S(1)/258, 0), 1), ((S(85)/6, S(85)/6), 1)]
    assert intervals(f, eps=S(1)/1000) == intervals(f, eps=0.001) == \
        [((-S(1)/1002, 0), 1), ((S(85)/6, S(85)/6), 1)]
    assert intervals(f, eps=S(1)/10000) == intervals(f, eps=0.0001) == \
        [((-S(1)/1028, -S(1)/1028), 1), ((S(85)/6, S(85)/6), 1)]

    f = Poly((x**2 - 2)*(x**2 - 3)**7*(x + 1)*(7*x + 3)**3)

    assert f.intervals() == \
        [((-2, -S(3)/2), 7), ((-S(3)/2, -1), 1),
         ((-1, -1), 1), ((-1, 0), 3),
         ((1, S(3)/2), 1), ((S(3)/2, 2), 7)]

    assert intervals([x**5 - 200, x**5 - 201]) == \
        [((S(75)/26, S(101)/35), {0: 1}), ((S(309)/107, S(26)/9), {1: 1})]

    assert intervals([x**5 - 200, x**5 - 201], fast=True) == \
        [((S(75)/26, S(101)/35), {0: 1}), ((S(309)/107, S(26)/9), {1: 1})]

    assert intervals([x**2 - 200, x**2 - 201]) == \
        [((-S(71)/5, -S(85)/6), {1: 1}), ((-S(85)/6, -14), {0: 1}),
         ((14, S(85)/6), {0: 1}), ((S(85)/6, S(71)/5), {1: 1})]

    assert intervals([x + 1, x + 2, x - 1, x + 1, 1, x - 1, x - 1, (x - 2)**2]) == \
        [((-2, -2), {1: 1}), ((-1, -1), {0: 1, 3: 1}), ((1, 1), {2:
          1, 5: 1, 6: 1}), ((2, 2), {7: 2})]

    f, g, h = x**2 - 2, x**4 - 4*x**2 + 4, x - 1

    assert intervals(f, inf=S(7)/4, sqf=True) == []
    assert intervals(f, inf=S(7)/5, sqf=True) == [(S(7)/5, S(3)/2)]
    assert intervals(f, sup=S(7)/4, sqf=True) == [(-2, -1), (1, S(3)/2)]
    assert intervals(f, sup=S(7)/5, sqf=True) == [(-2, -1)]

    assert intervals(g, inf=S(7)/4) == []
    assert intervals(g, inf=S(7)/5) == [((S(7)/5, S(3)/2), 2)]
    assert intervals(g, sup=S(7)/4) == [((-2, -1), 2), ((1, S(3)/2), 2)]
    assert intervals(g, sup=S(7)/5) == [((-2, -1), 2)]

    assert intervals([g, h], inf=S(7)/4) == []
    assert intervals([g, h], inf=S(7)/5) == [((S(7)/5, S(3)/2), {0: 2})]
    assert intervals([g, h], sup=S(
        7)/4) == [((-2, -1), {0: 2}), ((1, 1), {1: 1}), ((1, S(3)/2), {0: 2})]
    assert intervals(
        [g, h], sup=S(7)/5) == [((-2, -1), {0: 2}), ((1, 1), {1: 1})]

    assert intervals([x + 2, x**2 - 2]) == \
        [((-2, -2), {0: 1}), ((-2, -1), {1: 1}), ((1, 2), {1: 1})]
    assert intervals([x + 2, x**2 - 2], strict=True) == \
        [((-2, -2), {0: 1}), ((-S(3)/2, -1), {1: 1}), ((1, 2), {1: 1})]

    f = 7*z**4 - 19*z**3 + 20*z**2 + 17*z + 20

    assert intervals(f) == []

    real_part, complex_part = intervals(f, all=True, sqf=True)

    assert real_part == []
    assert all(re(a) < re(r) < re(b) and im(
        a) < im(r) < im(b) for (a, b), r in zip(complex_part, nroots(f)))

    assert complex_part == [(-S(40)/7 - 40*I/7, 0), (-S(40)/7, 40*I/7),
                            (-40*I/7, S(40)/7), (0, S(40)/7 + 40*I/7)]

    real_part, complex_part = intervals(f, all=True, sqf=True, eps=S(1)/10)

    assert real_part == []
    assert all(re(a) < re(r) < re(b) and im(
        a) < im(r) < im(b) for (a, b), r in zip(complex_part, nroots(f)))

    raises(ValueError, lambda: intervals(x**2 - 2, eps=10**-100000))
    raises(ValueError, lambda: Poly(x**2 - 2).intervals(eps=10**-100000))
    raises(
        ValueError, lambda: intervals([x**2 - 2, x**2 - 3], eps=10**-100000))


def test_refine_root():
    f = Poly(x**2 - 2)

    assert f.refine_root(1, 2, steps=0) == (1, 2)
    assert f.refine_root(-2, -1, steps=0) == (-2, -1)

    assert f.refine_root(1, 2, steps=None) == (1, S(3)/2)
    assert f.refine_root(-2, -1, steps=None) == (-S(3)/2, -1)

    assert f.refine_root(1, 2, steps=1) == (1, S(3)/2)
    assert f.refine_root(-2, -1, steps=1) == (-S(3)/2, -1)

    assert f.refine_root(1, 2, steps=1, fast=True) == (1, S(3)/2)
    assert f.refine_root(-2, -1, steps=1, fast=True) == (-S(3)/2, -1)

    assert f.refine_root(1, 2, eps=S(1)/100) == (S(24)/17, S(17)/12)
    assert f.refine_root(1, 2, eps=1e-2) == (S(24)/17, S(17)/12)

    raises(PolynomialError, lambda: (f**2).refine_root(1, 2, check_sqf=True))

    raises(RefinementFailed, lambda: (f**2).refine_root(1, 2))
    raises(RefinementFailed, lambda: (f**2).refine_root(2, 3))

    f = x**2 - 2

    assert refine_root(f, 1, 2, steps=1) == (1, S(3)/2)
    assert refine_root(f, -2, -1, steps=1) == (-S(3)/2, -1)

    assert refine_root(f, 1, 2, steps=1, fast=True) == (1, S(3)/2)
    assert refine_root(f, -2, -1, steps=1, fast=True) == (-S(3)/2, -1)

    assert refine_root(f, 1, 2, eps=S(1)/100) == (S(24)/17, S(17)/12)
    assert refine_root(f, 1, 2, eps=1e-2) == (S(24)/17, S(17)/12)

    raises(PolynomialError, lambda: refine_root(1, 7, 8, eps=S(1)/100))

    raises(ValueError, lambda: Poly(f).refine_root(1, 2, eps=10**-100000))
    raises(ValueError, lambda: refine_root(f, 1, 2, eps=10**-100000))


def test_count_roots():
    assert count_roots(x**2 - 2) == 2

    assert count_roots(x**2 - 2, inf=-oo) == 2
    assert count_roots(x**2 - 2, sup=+oo) == 2
    assert count_roots(x**2 - 2, inf=-oo, sup=+oo) == 2

    assert count_roots(x**2 - 2, inf=-2) == 2
    assert count_roots(x**2 - 2, inf=-1) == 1

    assert count_roots(x**2 - 2, sup=1) == 1
    assert count_roots(x**2 - 2, sup=2) == 2

    assert count_roots(x**2 - 2, inf=-1, sup=1) == 0
    assert count_roots(x**2 - 2, inf=-2, sup=2) == 2

    assert count_roots(x**2 - 2, inf=-1, sup=1) == 0
    assert count_roots(x**2 - 2, inf=-2, sup=2) == 2

    assert count_roots(x**2 + 2) == 0
    assert count_roots(x**2 + 2, inf=-2*I) == 2
    assert count_roots(x**2 + 2, sup=+2*I) == 2
    assert count_roots(x**2 + 2, inf=-2*I, sup=+2*I) == 2

    assert count_roots(x**2 + 2, inf=0) == 0
    assert count_roots(x**2 + 2, sup=0) == 0

    assert count_roots(x**2 + 2, inf=-I) == 1
    assert count_roots(x**2 + 2, sup=+I) == 1

    assert count_roots(x**2 + 2, inf=+I/2, sup=+I) == 0
    assert count_roots(x**2 + 2, inf=-I, sup=-I/2) == 0

    raises(PolynomialError, lambda: count_roots(1))


def test_Poly_root():
    f = Poly(2*x**3 - 7*x**2 + 4*x + 4)

    assert f.root(0) == -S(1)/2
    assert f.root(1) == 2
    assert f.root(2) == 2
    raises(IndexError, lambda: f.root(3))

    assert Poly(x**5 + x + 1).root(0) == rootof(x**3 - x**2 + 1, 0)


def test_real_roots():
    assert real_roots(x) == [0]
    assert real_roots(x, multiple=False) == [(0, 1)]

    assert real_roots(x**3) == [0, 0, 0]
    assert real_roots(x**3, multiple=False) == [(0, 3)]

    assert real_roots(x*(x**3 + x + 3)) == [rootof(x**3 + x + 3, 0), 0]
    assert real_roots(x*(x**3 + x + 3), multiple=False) == [(rootof(
        x**3 + x + 3, 0), 1), (0, 1)]

    assert real_roots(
        x**3*(x**3 + x + 3)) == [rootof(x**3 + x + 3, 0), 0, 0, 0]
    assert real_roots(x**3*(x**3 + x + 3), multiple=False) == [(rootof(
        x**3 + x + 3, 0), 1), (0, 3)]

    f = 2*x**3 - 7*x**2 + 4*x + 4
    g = x**3 + x + 1

    assert Poly(f).real_roots() == [-S(1)/2, 2, 2]
    assert Poly(g).real_roots() == [rootof(g, 0)]


def test_all_roots():
    f = 2*x**3 - 7*x**2 + 4*x + 4
    g = x**3 + x + 1

    assert Poly(f).all_roots() == [-S(1)/2, 2, 2]
    assert Poly(g).all_roots() == [rootof(g, 0), rootof(g, 1), rootof(g, 2)]


def test_nroots():
    assert Poly(0, x).nroots() == []
    assert Poly(1, x).nroots() == []

    assert Poly(x**2 - 1, x).nroots() == [-1.0, 1.0]
    assert Poly(x**2 + 1, x).nroots() == [-1.0*I, 1.0*I]

    roots = Poly(x**2 - 1, x).nroots()
    assert roots == [-1.0, 1.0]

    roots = Poly(x**2 + 1, x).nroots()
    assert roots == [-1.0*I, 1.0*I]

    roots = Poly(x**2/3 - S(1)/3, x).nroots()
    assert roots == [-1.0, 1.0]

    roots = Poly(x**2/3 + S(1)/3, x).nroots()
    assert roots == [-1.0*I, 1.0*I]

    assert Poly(x**2 + 2*I, x).nroots() == [-1.0 + 1.0*I, 1.0 - 1.0*I]
    assert Poly(
        x**2 + 2*I, x, extension=I).nroots() == [-1.0 + 1.0*I, 1.0 - 1.0*I]

    assert Poly(0.2*x + 0.1).nroots() == [-0.5]

    roots = nroots(x**5 + x + 1, n=5)
    eps = Float("1e-5")

    assert re(roots[0]).epsilon_eq(-0.75487, eps) is S.true
    assert im(roots[0]) == 0.0
    assert re(roots[1]) == -0.5
    assert im(roots[1]).epsilon_eq(-0.86602, eps) is S.true
    assert re(roots[2]) == -0.5
    assert im(roots[2]).epsilon_eq(+0.86602, eps) is S.true
    assert re(roots[3]).epsilon_eq(+0.87743, eps) is S.true
    assert im(roots[3]).epsilon_eq(-0.74486, eps) is S.true
    assert re(roots[4]).epsilon_eq(+0.87743, eps) is S.true
    assert im(roots[4]).epsilon_eq(+0.74486, eps) is S.true

    eps = Float("1e-6")

    assert re(roots[0]).epsilon_eq(-0.75487, eps) is S.false
    assert im(roots[0]) == 0.0
    assert re(roots[1]) == -0.5
    assert im(roots[1]).epsilon_eq(-0.86602, eps) is S.false
    assert re(roots[2]) == -0.5
    assert im(roots[2]).epsilon_eq(+0.86602, eps) is S.false
    assert re(roots[3]).epsilon_eq(+0.87743, eps) is S.false
    assert im(roots[3]).epsilon_eq(-0.74486, eps) is S.false
    assert re(roots[4]).epsilon_eq(+0.87743, eps) is S.false
    assert im(roots[4]).epsilon_eq(+0.74486, eps) is S.false

    raises(DomainError, lambda: Poly(x + y, x).nroots())
    raises(MultivariatePolynomialError, lambda: Poly(x + y).nroots())

    assert nroots(x**2 - 1) == [-1.0, 1.0]

    roots = nroots(x**2 - 1)
    assert roots == [-1.0, 1.0]

    assert nroots(x + I) == [-1.0*I]
    assert nroots(x + 2*I) == [-2.0*I]

    raises(PolynomialError, lambda: nroots(0))

    # issue 8296
    f = Poly(x**4 - 1)
    assert f.nroots(2) == [w.n(2) for w in f.all_roots()]


def test_ground_roots():
    f = x**6 - 4*x**4 + 4*x**3 - x**2

    assert Poly(f).ground_roots() == {S(1): 2, S(0): 2}
    assert ground_roots(f) == {S(1): 2, S(0): 2}


def test_nth_power_roots_poly():
    f = x**4 - x**2 + 1

    f_2 = (x**2 - x + 1)**2
    f_3 = (x**2 + 1)**2
    f_4 = (x**2 + x + 1)**2
    f_12 = (x - 1)**4

    assert nth_power_roots_poly(f, 1) == f

    raises(ValueError, lambda: nth_power_roots_poly(f, 0))
    raises(ValueError, lambda: nth_power_roots_poly(f, x))

    assert factor(nth_power_roots_poly(f, 2)) == f_2
    assert factor(nth_power_roots_poly(f, 3)) == f_3
    assert factor(nth_power_roots_poly(f, 4)) == f_4
    assert factor(nth_power_roots_poly(f, 12)) == f_12

    raises(MultivariatePolynomialError, lambda: nth_power_roots_poly(
        x + y, 2, x, y))

def test_torational_factor_list():
    p = expand(((x**2-1)*(x-2)).subs({x:x*(1 + sqrt(2))}))
    assert _torational_factor_list(p, x) == (-2, [
        (-x*(1 + sqrt(2))/2 + 1, 1),
        (-x*(1 + sqrt(2)) - 1, 1),
        (-x*(1 + sqrt(2)) + 1, 1)])


    p = expand(((x**2-1)*(x-2)).subs({x:x*(1 + 2**Rational(1, 4))}))
    assert _torational_factor_list(p, x) is None

def test_cancel():
    assert cancel(0) == 0
    assert cancel(7) == 7
    assert cancel(x) == x

    assert cancel(oo) == oo

    assert cancel((2, 3)) == (1, 2, 3)

    assert cancel((1, 0), x) == (1, 1, 0)
    assert cancel((0, 1), x) == (1, 0, 1)

    f, g, p, q = 4*x**2 - 4, 2*x - 2, 2*x + 2, 1
    F, G, P, Q = [ Poly(u, x) for u in (f, g, p, q) ]

    assert F.cancel(G) == (1, P, Q)
    assert cancel((f, g)) == (1, p, q)
    assert cancel((f, g), x) == (1, p, q)
    assert cancel((f, g), (x,)) == (1, p, q)
    assert cancel((F, G)) == (1, P, Q)
    assert cancel((f, g), polys=True) == (1, P, Q)
    assert cancel((F, G), polys=False) == (1, p, q)

    f = (x**2 - 2)/(x + sqrt(2))

    assert cancel(f) == f
    assert cancel(f, greedy=False) == x - sqrt(2)

    f = (x**2 - 2)/(x - sqrt(2))

    assert cancel(f) == f
    assert cancel(f, greedy=False) == x + sqrt(2)

    assert cancel((x**2/4 - 1, x/2 - 1)) == (S(1)/2, x + 2, 1)

    assert cancel((x**2 - y)/(x - y)) == 1/(x - y)*(x**2 - y)

    assert cancel((x**2 - y**2)/(x - y), x) == x + y
    assert cancel((x**2 - y**2)/(x - y), y) == x + y
    assert cancel((x**2 - y**2)/(x - y)) == x + y

    assert cancel((x**3 - 1)/(x**2 - 1)) == (x**2 + x + 1)/(x + 1)
    assert cancel((x**3/2 - S(1)/2)/(x**2 - 1)) == (x**2 + x + 1)/(2*x + 2)

    assert cancel((exp(2*x) + 2*exp(x) + 1)/(exp(x) + 1)) == exp(x) + 1

    f = Poly(x**2 - a**2, x)
    g = Poly(x - a, x)

    F = Poly(x + a, x)
    G = Poly(1, x)

    assert cancel((f, g)) == (1, F, G)

    f = x**3 + (sqrt(2) - 2)*x**2 - (2*sqrt(2) + 3)*x - 3*sqrt(2)
    g = x**2 - 2

    assert cancel((f, g), extension=True) == (1, x**2 - 2*x - 3, x - sqrt(2))

    f = Poly(-2*x + 3, x)
    g = Poly(-x**9 + x**8 + x**6 - x**5 + 2*x**2 - 3*x + 1, x)

    assert cancel((f, g)) == (1, -f, -g)

    f = Poly(y, y, domain='ZZ(x)')
    g = Poly(1, y, domain='ZZ[x]')

    assert f.cancel(
        g) == (1, Poly(y, y, domain='ZZ(x)'), Poly(1, y, domain='ZZ(x)'))
    assert f.cancel(g, include=True) == (
        Poly(y, y, domain='ZZ(x)'), Poly(1, y, domain='ZZ(x)'))

    f = Poly(5*x*y + x, y, domain='ZZ(x)')
    g = Poly(2*x**2*y, y, domain='ZZ(x)')

    assert f.cancel(g, include=True) == (
        Poly(5*y + 1, y, domain='ZZ(x)'), Poly(2*x*y, y, domain='ZZ(x)'))

    f = -(-2*x - 4*y + 0.005*(z - y)**2)/((z - y)*(-z + y + 2))
    assert cancel(f).is_Mul == True

    P = tanh(x - 3.0)
    Q = tanh(x + 3.0)
    f = ((-2*P**2 + 2)*(-P**2 + 1)*Q**2/2 + (-2*P**2 + 2)*(-2*Q**2 + 2)*P*Q - (-2*P**2 + 2)*P**2*Q**2 + (-2*Q**2 + 2)*(-Q**2 + 1)*P**2/2 - (-2*Q**2 + 2)*P**2*Q**2)/(2*sqrt(P**2*Q**2 + 0.0001)) \
      + (-(-2*P**2 + 2)*P*Q**2/2 - (-2*Q**2 + 2)*P**2*Q/2)*((-2*P**2 + 2)*P*Q**2/2 + (-2*Q**2 + 2)*P**2*Q/2)/(2*(P**2*Q**2 + 0.0001)**(S(3)/2))
    assert cancel(f).is_Mul == True

    # issue 7022
    A = Symbol('A', commutative=False)
    p1 = Piecewise((A*(x**2 - 1)/(x + 1), x > 1), ((x + 2)/(x**2 + 2*x), True))
    p2 = Piecewise((A*(x - 1), x > 1), (1/x, True))
    assert cancel(p1) == p2
    assert cancel(2*p1) == 2*p2
    assert cancel(1 + p1) == 1 + p2
    assert cancel((x**2 - 1)/(x + 1)*p1) == (x - 1)*p2
    assert cancel((x**2 - 1)/(x + 1) + p1) == (x - 1) + p2
    p3 = Piecewise(((x**2 - 1)/(x + 1), x > 1), ((x + 2)/(x**2 + 2*x), True))
    p4 = Piecewise(((x - 1), x > 1), (1/x, True))
    assert cancel(p3) == p4
    assert cancel(2*p3) == 2*p4
    assert cancel(1 + p3) == 1 + p4
    assert cancel((x**2 - 1)/(x + 1)*p3) == (x - 1)*p4
    assert cancel((x**2 - 1)/(x + 1) + p3) == (x - 1) + p4

    # issue 9363
    M = MatrixSymbol('M', 5, 5)
    assert cancel(M[0,0] + 7) == M[0,0] + 7
    expr = sin(M[1, 4] + M[2, 1] * 5 * M[4, 0]) - 5 * M[1, 2] / z
    assert cancel(expr) == expr


def test_reduced():
    f = 2*x**4 + y**2 - x**2 + y**3
    G = [x**3 - x, y**3 - y]

    Q = [2*x, 1]
    r = x**2 + y**2 + y

    assert reduced(f, G) == (Q, r)
    assert reduced(f, G, x, y) == (Q, r)

    H = groebner(G)

    assert H.reduce(f) == (Q, r)

    Q = [Poly(2*x, x, y), Poly(1, x, y)]
    r = Poly(x**2 + y**2 + y, x, y)

    assert _strict_eq(reduced(f, G, polys=True), (Q, r))
    assert _strict_eq(reduced(f, G, x, y, polys=True), (Q, r))

    H = groebner(G, polys=True)

    assert _strict_eq(H.reduce(f), (Q, r))

    f = 2*x**3 + y**3 + 3*y
    G = groebner([x**2 + y**2 - 1, x*y - 2])

    Q = [x**2 - x*y**3/2 + x*y/2 + y**6/4 - y**4/2 + y**2/4, -y**5/4 + y**3/2 + 3*y/4]
    r = 0

    assert reduced(f, G) == (Q, r)
    assert G.reduce(f) == (Q, r)

    assert reduced(f, G, auto=False)[1] != 0
    assert G.reduce(f, auto=False)[1] != 0

    assert G.contains(f) is True
    assert G.contains(f + 1) is False

    assert reduced(1, [1], x) == ([1], 0)
    raises(ComputationFailed, lambda: reduced(1, [1]))


def test_groebner():
    assert groebner([], x, y, z) == []

    assert groebner([x**2 + 1, y**4*x + x**3], x, y, order='lex') == [1 + x**2, -1 + y**4]
    assert groebner([x**2 + 1, y**4*x + x**3, x*y*z**3], x, y, z, order='grevlex') == [-1 + y**4, z**3, 1 + x**2]

    assert groebner([x**2 + 1, y**4*x + x**3], x, y, order='lex', polys=True) == \
        [Poly(1 + x**2, x, y), Poly(-1 + y**4, x, y)]
    assert groebner([x**2 + 1, y**4*x + x**3, x*y*z**3], x, y, z, order='grevlex', polys=True) == \
        [Poly(-1 + y**4, x, y, z), Poly(z**3, x, y, z), Poly(1 + x**2, x, y, z)]

    assert groebner([x**3 - 1, x**2 - 1]) == [x - 1]
    assert groebner([Eq(x**3, 1), Eq(x**2, 1)]) == [x - 1]

    F = [3*x**2 + y*z - 5*x - 1, 2*x + 3*x*y + y**2, x - 3*y + x*z - 2*z**2]
    f = z**9 - x**2*y**3 - 3*x*y**2*z + 11*y*z**2 + x**2*z**2 - 5

    G = groebner(F, x, y, z, modulus=7, symmetric=False)

    assert G == [1 + x + y + 3*z + 2*z**2 + 2*z**3 + 6*z**4 + z**5,
                 1 + 3*y + y**2 + 6*z**2 + 3*z**3 + 3*z**4 + 3*z**5 + 4*z**6,
                 1 + 4*y + 4*z + y*z + 4*z**3 + z**4 + z**6,
                 6 + 6*z + z**2 + 4*z**3 + 3*z**4 + 6*z**5 + 3*z**6 + z**7]

    Q, r = reduced(f, G, x, y, z, modulus=7, symmetric=False, polys=True)

    assert sum([ q*g for q, g in zip(Q, G.polys)], r) == Poly(f, modulus=7)

    F = [x*y - 2*y, 2*y**2 - x**2]

    assert groebner(F, x, y, order='grevlex') == \
        [y**3 - 2*y, x**2 - 2*y**2, x*y - 2*y]
    assert groebner(F, y, x, order='grevlex') == \
        [x**3 - 2*x**2, -x**2 + 2*y**2, x*y - 2*y]
    assert groebner(F, order='grevlex', field=True) == \
        [y**3 - 2*y, x**2 - 2*y**2, x*y - 2*y]

    assert groebner([1], x) == [1]

    assert groebner([x**2 + 2.0*y], x, y) == [1.0*x**2 + 2.0*y]
    raises(ComputationFailed, lambda: groebner([1]))

    assert groebner([x**2 - 1, x**3 + 1], method='buchberger') == [x + 1]
    assert groebner([x**2 - 1, x**3 + 1], method='f5b') == [x + 1]

    raises(ValueError, lambda: groebner([x, y], method='unknown'))


def test_fglm():
    F = [a + b + c + d, a*b + a*d + b*c + b*d, a*b*c + a*b*d + a*c*d + b*c*d, a*b*c*d - 1]
    G = groebner(F, a, b, c, d, order=grlex)

    B = [
        4*a + 3*d**9 - 4*d**5 - 3*d,
        4*b + 4*c - 3*d**9 + 4*d**5 + 7*d,
        4*c**2 + 3*d**10 - 4*d**6 - 3*d**2,
        4*c*d**4 + 4*c - d**9 + 4*d**5 + 5*d,
        d**12 - d**8 - d**4 + 1,
    ]

    assert groebner(F, a, b, c, d, order=lex) == B
    assert G.fglm(lex) == B

    F = [9*x**8 + 36*x**7 - 32*x**6 - 252*x**5 - 78*x**4 + 468*x**3 + 288*x**2 - 108*x + 9,
        -72*t*x**7 - 252*t*x**6 + 192*t*x**5 + 1260*t*x**4 + 312*t*x**3 - 404*t*x**2 - 576*t*x + \
        108*t - 72*x**7 - 256*x**6 + 192*x**5 + 1280*x**4 + 312*x**3 - 576*x + 96]
    G = groebner(F, t, x, order=grlex)

    B = [
        203577793572507451707*t + 627982239411707112*x**7 - 666924143779443762*x**6 - \
        10874593056632447619*x**5 + 5119998792707079562*x**4 + 72917161949456066376*x**3 + \
        20362663855832380362*x**2 - 142079311455258371571*x + 183756699868981873194,
        9*x**8 + 36*x**7 - 32*x**6 - 252*x**5 - 78*x**4 + 468*x**3 + 288*x**2 - 108*x + 9,
    ]

    assert groebner(F, t, x, order=lex) == B
    assert G.fglm(lex) == B

    F = [x**2 - x - 3*y + 1, -2*x + y**2 + y - 1]
    G = groebner(F, x, y, order=lex)

    B = [
        x**2 - x - 3*y + 1,
        y**2 - 2*x + y - 1,
    ]

    assert groebner(F, x, y, order=grlex) == B
    assert G.fglm(grlex) == B


def test_is_zero_dimensional():
    assert is_zero_dimensional([x, y], x, y) is True
    assert is_zero_dimensional([x**3 + y**2], x, y) is False

    assert is_zero_dimensional([x, y, z], x, y, z) is True
    assert is_zero_dimensional([x, y, z], x, y, z, t) is False

    F = [x*y - z, y*z - x, x*y - y]
    assert is_zero_dimensional(F, x, y, z) is True

    F = [x**2 - 2*x*z + 5, x*y**2 + y*z**3, 3*y**2 - 8*z**2]
    assert is_zero_dimensional(F, x, y, z) is True


def test_GroebnerBasis():
    F = [x*y - 2*y, 2*y**2 - x**2]

    G = groebner(F, x, y, order='grevlex')
    H = [y**3 - 2*y, x**2 - 2*y**2, x*y - 2*y]
    P = [ Poly(h, x, y) for h in H ]

    assert isinstance(G, GroebnerBasis) is True

    assert len(G) == 3

    assert G[0] == H[0] and not G[0].is_Poly
    assert G[1] == H[1] and not G[1].is_Poly
    assert G[2] == H[2] and not G[2].is_Poly

    assert G[1:] == H[1:] and not any(g.is_Poly for g in G[1:])
    assert G[:2] == H[:2] and not any(g.is_Poly for g in G[1:])

    assert G.exprs == H
    assert G.polys == P
    assert G.gens == (x, y)
    assert G.domain == ZZ
    assert G.order == grevlex

    assert G == H
    assert G == tuple(H)
    assert G == P
    assert G == tuple(P)

    assert G != []

    G = groebner(F, x, y, order='grevlex', polys=True)

    assert G[0] == P[0] and G[0].is_Poly
    assert G[1] == P[1] and G[1].is_Poly
    assert G[2] == P[2] and G[2].is_Poly

    assert G[1:] == P[1:] and all(g.is_Poly for g in G[1:])
    assert G[:2] == P[:2] and all(g.is_Poly for g in G[1:])


def test_poly():
    assert poly(x) == Poly(x, x)
    assert poly(y) == Poly(y, y)

    assert poly(x + y) == Poly(x + y, x, y)
    assert poly(x + sin(x)) == Poly(x + sin(x), x, sin(x))

    assert poly(x + y, wrt=y) == Poly(x + y, y, x)
    assert poly(x + sin(x), wrt=sin(x)) == Poly(x + sin(x), sin(x), x)

    assert poly(x*y + 2*x*z**2 + 17) == Poly(x*y + 2*x*z**2 + 17, x, y, z)

    assert poly(2*(y + z)**2 - 1) == Poly(2*y**2 + 4*y*z + 2*z**2 - 1, y, z)
    assert poly(
        x*(y + z)**2 - 1) == Poly(x*y**2 + 2*x*y*z + x*z**2 - 1, x, y, z)
    assert poly(2*x*(
        y + z)**2 - 1) == Poly(2*x*y**2 + 4*x*y*z + 2*x*z**2 - 1, x, y, z)

    assert poly(2*(
        y + z)**2 - x - 1) == Poly(2*y**2 + 4*y*z + 2*z**2 - x - 1, x, y, z)
    assert poly(x*(
        y + z)**2 - x - 1) == Poly(x*y**2 + 2*x*y*z + x*z**2 - x - 1, x, y, z)
    assert poly(2*x*(y + z)**2 - x - 1) == Poly(2*x*y**2 + 4*x*y*z + 2*
                x*z**2 - x - 1, x, y, z)

    assert poly(x*y + (x + y)**2 + (x + z)**2) == \
        Poly(2*x*z + 3*x*y + y**2 + z**2 + 2*x**2, x, y, z)
    assert poly(x*y*(x + y)*(x + z)**2) == \
        Poly(x**3*y**2 + x*y**2*z**2 + y*x**2*z**2 + 2*z*x**2*
             y**2 + 2*y*z*x**3 + y*x**4, x, y, z)

    assert poly(Poly(x + y + z, y, x, z)) == Poly(x + y + z, y, x, z)

    assert poly((x + y)**2, x) == Poly(x**2 + 2*x*y + y**2, x, domain=ZZ[y])
    assert poly((x + y)**2, y) == Poly(x**2 + 2*x*y + y**2, y, domain=ZZ[x])

    assert poly(1, x) == Poly(1, x)
    raises(GeneratorsNeeded, lambda: poly(1))

    # issue 6184
    assert poly(x + y, x, y) == Poly(x + y, x, y)
    assert poly(x + y, y, x) == Poly(x + y, y, x)


def test_keep_coeff():
    u = Mul(2, x + 1, evaluate=False)
    assert _keep_coeff(S(1), x) == x
    assert _keep_coeff(S(-1), x) == -x
    assert _keep_coeff(S(1.0), x) == 1.0*x
    assert _keep_coeff(S(-1.0), x) == -1.0*x
    assert _keep_coeff(S(1), 2*x) == 2*x
    assert _keep_coeff(S(2), x/2) == x
    assert _keep_coeff(S(2), sin(x)) == 2*sin(x)
    assert _keep_coeff(S(2), x + 1) == u
    assert _keep_coeff(x, 1/x) == 1
    assert _keep_coeff(x + 1, S(2)) == u


@XFAIL
def test_poly_matching_consistency():
    # Test for this issue:
    # https://github.com/sympy/sympy/issues/5514
    assert I * Poly(x, x) == Poly(I*x, x)
    assert Poly(x, x) * I == Poly(I*x, x)


@XFAIL
def test_issue_5786():
    assert expand(factor(expand(
        (x - I*y)*(z - I*t)), extension=[I])) == -I*t*x - t*y + x*z - I*y*z


def test_noncommutative():
    class foo(Expr):
        is_commutative=False
    e = x/(x + x*y)
    c = 1/( 1 + y)
    assert cancel(foo(e)) == foo(c)
    assert cancel(e + foo(e)) == c + foo(c)
    assert cancel(e*foo(c)) == c*foo(c)


def test_to_rational_coeffs():
    assert to_rational_coeffs(
        Poly(x**3 + y*x**2 + sqrt(y), x, domain='EX')) == None<|MERGE_RESOLUTION|>--- conflicted
+++ resolved
@@ -51,13 +51,8 @@
 from sympy.polys.orderings import lex, grlex, grevlex
 
 from sympy import (
-<<<<<<< HEAD
     S, Integer, Rational, Float, Mul, Symbol, sqrt, Piecewise,
-    exp, sin, tanh, expand, oo, I, pi, re, im, rootof, Eq, Tuple, Expr)
-=======
-    S, Integer, Rational, Float, Mul, Symbol, sqrt, Piecewise, Derivative,
-    exp, sin, tanh, expand, oo, I, pi, re, im, RootOf, Eq, Tuple, Expr, diff)
->>>>>>> a9b03716
+    exp, sin, tanh, expand, oo, I, pi, re, im, rootof, Eq, Tuple, Expr, diff)
 
 from sympy.core.basic import _aresame
 from sympy.core.compatibility import iterable
