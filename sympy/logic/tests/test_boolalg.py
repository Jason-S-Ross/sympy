--- conflicted
+++ resolved
@@ -1195,7 +1195,6 @@
     assert bool_monomial([1, 1], [x, y]) == And(x, y)
 
 
-<<<<<<< HEAD
 def test_check_pair():
     assert _check_pair([0, 1, 0], [0, 1, 1]) == 2
     assert _check_pair([0, 1, 0], [1, 1, 1]) == -1
@@ -1209,7 +1208,8 @@
 def test_convert_to_varsPOS():
     assert _convert_to_varsPOS([0, 1, 0], [x, y, z]) == Or(x, Not(y), z)
     assert _convert_to_varsPOS([3, 1, 0], [x, y, z]) ==  Or(Not(y), z)
-=======
+
+
 def test_refine():
     # relational
     assert not refine(x < 0, ~Q.is_true(x < 0))
@@ -1244,5 +1244,4 @@
     # predicates
     assert refine(Q.positive(x), Q.positive(x)) == True
     assert refine(Q.positive(x), Q.negative(x)) == False
-    assert refine(Q.positive(x), Q.real(x)) == Q.positive(x)
->>>>>>> 79b34f14
+    assert refine(Q.positive(x), Q.real(x)) == Q.positive(x)